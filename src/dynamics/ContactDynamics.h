/*
 * Copyright (c) 2011, Georgia Tech Research Corporation
 * All rights reserved.
 *
 * Author(s): Karen Liu
 * Date:
 *
 * Geoorgia Tech Graphics Lab and Humanoid Robotics Lab
 *
 * Directed by Prof. C. Karen Liu and Prof. Mike Stilman
 * <karenliu@cc.gatech.edu> <mstilman@cc.gatech.edu>
 *
 * This file is provided under the following "BSD-style" License:
 *   Redistribution and use in source and binary forms, with or
 *   without modification, are permitted provided that the following
 *   conditions are met:
 *   * Redistributions of source code must retain the above copyright
 *     notice, this list of conditions and the following disclaimer.
 *   * Redistributions in binary form must reproduce the above
 *     copyright notice, this list of conditions and the following
 *     disclaimer in the documentation and/or other materials provided
 *     with the distribution.
 *   THIS SOFTWARE IS PROVIDED BY THE COPYRIGHT HOLDERS AND
 *   CONTRIBUTORS "AS IS" AND ANY EXPRESS OR IMPLIED WARRANTIES,
 *   INCLUDING, BUT NOT LIMITED TO, THE IMPLIED WARRANTIES OF
 *   MERCHANTABILITY AND FITNESS FOR A PARTICULAR PURPOSE ARE
 *   DISCLAIMED. IN NO EVENT SHALL THE COPYRIGHT HOLDER OR
 *   CONTRIBUTORS BE LIABLE FOR ANY DIRECT, INDIRECT, INCIDENTAL,
 *   SPECIAL, EXEMPLARY, OR CONSEQUENTIAL DAMAGES (INCLUDING, BUT NOT
 *   LIMITED TO, PROCUREMENT OF SUBSTITUTE GOODS OR SERVICES; LOSS OF
 *   USE, DATA, OR PROFITS; OR BUSINESS INTERRUPTION) HOWEVER CAUSED
 *   AND ON ANY THEORY OF LIABILITY, WHETHER IN CONTRACT, STRICT
 *   LIABILITY, OR TORT (INCLUDING NEGLIGENCE OR OTHERWISE) ARISING IN
 *   ANY WAY OUT OF THE USE OF THIS SOFTWARE, EVEN IF ADVISED OF THE
 *   POSSIBILITY OF SUCH DAMAGE.
 */

#ifndef DYNAMICS_CONTACT_DYNAMICS_H
#define DYNAMICS_CONTACT_DYNAMICS_H

#include <vector>
#include <Eigen/Dense>

namespace kinematics {
    class BodyNode;
} // namespace kinematics

namespace collision {
<<<<<<< HEAD
    class FCLCollisionDetector;
=======
>>>>>>> 1912bb10
    class CollisionDetector;
} // namespace collision

namespace lcpsolver {
    class LCPSolver;
} //namespace lcpsolver


/*
  // Sample Usage
  dynamics::ContactDynamics contacts(skels, dt);
  contacts.applyContactForces();
 */
namespace dynamics {
    class SkeletonDynamics;
    
    class ContactDynamics {
    public:
        ContactDynamics(const std::vector<SkeletonDynamics*>& _skels, double _dt, double _mu = 1.0, int _d = 4);
        virtual ~ContactDynamics();

        /// @brief Get the time step.
        inline void setTimeStep(double _timeStep) { mDt = _timeStep; }

        /// @brief Set the time step.
        inline double getTimeStep() const { return mDt; }

        void applyContactForces();
        void reset();
        void addSkeleton(SkeletonDynamics* _newSkel);
        inline Eigen::VectorXd getConstraintForce(int _skelIndex) const { return mConstrForces[_skelIndex]; }
<<<<<<< HEAD
        //inline collision::SkeletonCollision* getCollisionChecker() const {return mCollisionChecker; }
        inline collision::CollisionDetector* getCollisionDetector() const {return mCollisionDetector; }
=======
        inline collision::CollisionDetector* getCollisionChecker() const {return mCollisionChecker; }
>>>>>>> 1912bb10
        int getNumContacts() const;


    private:
        void initialize();
        void destroy();
        
        void updateTauStar();

        void fillMatrices();
        bool solve();
        void applySolution();

        inline int getNumSkels() const { return mSkels.size(); }
        inline int getNumTotalDofs() const { return mIndices.back(); }
        inline int getNumContactDirections() const { return mNumDir; }

        Eigen::MatrixXd getJacobian(kinematics::BodyNode* node, const Eigen::Vector3d& p);

        // Helper functions to compute all of the matrices
        // Notation is similar to that used in derivation:
        // Mqddot + Cqdot + kq = tau + (J^T)(f_n)N + (J^T)D(f_d) -> Mqdot = tau* + N(f_n) + B(f_d)
        //        inline Eigen::MatrixXd getMassMatrix() const { return mM; } // M matrix
        //        inline Eigen::VectorXd getTauStarVector() const { return mTauStar; } // T* vector (not T)
        //        void updateNormalMatrix(); // N matrix
        //        void updateBasisMatrix() ; // B matrix
        void updateNBMatrices();
        Eigen::MatrixXd getTangentBasisMatrix(const Eigen::Vector3d& p, const Eigen::Vector3d& n) ; // gets a matrix of tangent dirs.
        Eigen::MatrixXd getContactMatrix() const; // E matrix
        Eigen::MatrixXd getMuMatrix() const; // mu matrix

        std::vector<SkeletonDynamics*> mSkels;
        std::vector<int> mBodyIndexToSkelIndex;
        std::vector<int> mIndices;
<<<<<<< HEAD
        //collision::SkeletonCollision* mCollisionChecker;
        collision::CollisionDetector* mCollisionDetector;
=======
        collision::CollisionDetector* mCollisionChecker;
>>>>>>> 1912bb10
        double mDt; // timestep
        double mMu; // friction coeff.
        int mNumDir; // number of basis directions

        // Cached (aggregated) mass/tau matrices
        Eigen::VectorXd mTauStar;
        Eigen::MatrixXd mN;
        Eigen::MatrixXd mB;

        // Matrices to pass to solver
        Eigen::MatrixXd mA;
        Eigen::VectorXd mQBar;
        Eigen::VectorXd mX;
        std::vector<Eigen::VectorXd> mConstrForces; // solved constraint force in generalized coordinates; mConstrForces[i] is the constraint force for the ith skeleton
        };
} // namespace dynamics

#endif // #ifndef DYNAMICS_CONTACT_DYNAMICS_H
<|MERGE_RESOLUTION|>--- conflicted
+++ resolved
@@ -46,10 +46,6 @@
 } // namespace kinematics
 
 namespace collision {
-<<<<<<< HEAD
-    class FCLCollisionDetector;
-=======
->>>>>>> 1912bb10
     class CollisionDetector;
 } // namespace collision
 
@@ -67,26 +63,14 @@
     class SkeletonDynamics;
     
     class ContactDynamics {
-    public:
+        public:
         ContactDynamics(const std::vector<SkeletonDynamics*>& _skels, double _dt, double _mu = 1.0, int _d = 4);
         virtual ~ContactDynamics();
-
-        /// @brief Get the time step.
-        inline void setTimeStep(double _timeStep) { mDt = _timeStep; }
-
-        /// @brief Set the time step.
-        inline double getTimeStep() const { return mDt; }
-
         void applyContactForces();
         void reset();
         void addSkeleton(SkeletonDynamics* _newSkel);
         inline Eigen::VectorXd getConstraintForce(int _skelIndex) const { return mConstrForces[_skelIndex]; }
-<<<<<<< HEAD
-        //inline collision::SkeletonCollision* getCollisionChecker() const {return mCollisionChecker; }
-        inline collision::CollisionDetector* getCollisionDetector() const {return mCollisionDetector; }
-=======
         inline collision::CollisionDetector* getCollisionChecker() const {return mCollisionChecker; }
->>>>>>> 1912bb10
         int getNumContacts() const;
 
 
@@ -121,12 +105,7 @@
         std::vector<SkeletonDynamics*> mSkels;
         std::vector<int> mBodyIndexToSkelIndex;
         std::vector<int> mIndices;
-<<<<<<< HEAD
-        //collision::SkeletonCollision* mCollisionChecker;
-        collision::CollisionDetector* mCollisionDetector;
-=======
         collision::CollisionDetector* mCollisionChecker;
->>>>>>> 1912bb10
         double mDt; // timestep
         double mMu; // friction coeff.
         int mNumDir; // number of basis directions
