/*
 * Copyright (c) 2011-2015, Georgia Tech Research Corporation
 * All rights reserved.
 *
 * Author(s): Sehoon Ha <sehoon.ha@gmail.com>,
 *            Jeongseok Lee <jslee02@gmail.com>
 *
 * Georgia Tech Graphics Lab and Humanoid Robotics Lab
 *
 * Directed by Prof. C. Karen Liu and Prof. Mike Stilman
 * <karenliu@cc.gatech.edu> <mstilman@cc.gatech.edu>
 *
 * This file is provided under the following "BSD-style" License:
 *   Redistribution and use in source and binary forms, with or
 *   without modification, are permitted provided that the following
 *   conditions are met:
 *   * Redistributions of source code must retain the above copyright
 *     notice, this list of conditions and the following disclaimer.
 *   * Redistributions in binary form must reproduce the above
 *     copyright notice, this list of conditions and the following
 *     disclaimer in the documentation and/or other materials provided
 *     with the distribution.
 *   THIS SOFTWARE IS PROVIDED BY THE COPYRIGHT HOLDERS AND
 *   CONTRIBUTORS "AS IS" AND ANY EXPRESS OR IMPLIED WARRANTIES,
 *   INCLUDING, BUT NOT LIMITED TO, THE IMPLIED WARRANTIES OF
 *   MERCHANTABILITY AND FITNESS FOR A PARTICULAR PURPOSE ARE
 *   DISCLAIMED. IN NO EVENT SHALL THE COPYRIGHT HOLDER OR
 *   CONTRIBUTORS BE LIABLE FOR ANY DIRECT, INDIRECT, INCIDENTAL,
 *   SPECIAL, EXEMPLARY, OR CONSEQUENTIAL DAMAGES (INCLUDING, BUT NOT
 *   LIMITED TO, PROCUREMENT OF SUBSTITUTE GOODS OR SERVICES; LOSS OF
 *   USE, DATA, OR PROFITS; OR BUSINESS INTERRUPTION) HOWEVER CAUSED
 *   AND ON ANY THEORY OF LIABILITY, WHETHER IN CONTRACT, STRICT
 *   LIABILITY, OR TORT (INCLUDING NEGLIGENCE OR OTHERWISE) ARISING IN
 *   ANY WAY OUT OF THE USE OF THIS SOFTWARE, EVEN IF ADVISED OF THE
 *   POSSIBILITY OF SUCH DAMAGE.
 */

#include <algorithm>
#include <cassert>
#include <cmath>
#include <iomanip>
#include <iostream>
#include <vector>

#include "dart/math/Geometry.h"
#include "dart/math/Helpers.h"

namespace dart {
namespace math {

Eigen::Quaterniond expToQuat(const Eigen::Vector3d& _v) {
  double mag = _v.norm();

  if (mag > 1e-10) {
    Eigen::Quaterniond q(Eigen::AngleAxisd(mag, _v / mag));
    return q;
  } else {
    Eigen::Quaterniond q(1, 0, 0, 0);
    return q;
  }
}

Eigen::Vector3d quatToExp(const Eigen::Quaterniond& _q) {
  Eigen::AngleAxisd aa(_q);
  Eigen::Vector3d v = aa.axis();
  return v*aa.angle();
}

// Reference:
// http://www.geometrictools.com/LibMathematics/Algebra/Wm5Matrix3.inl
Eigen::Vector3d matrixToEulerXYX(const Eigen::Matrix3d& _R) {
  // +-           -+   +-                                                -+
  // | r00 r01 r02 |   |  cy      sy*sx1               sy*cx1             |
  // | r10 r11 r12 | = |  sy*sx0  cx0*cx1-cy*sx0*sx1  -cy*cx1*sx0-cx0*sx1 |
  // | r20 r21 r22 |   | -sy*cx0  cx1*sx0+cy*cx0*sx1   cy*cx0*cx1-sx0*sx1 |
  // +-           -+   +-                                                -+

  if (_R(0, 0) < 1.0) {
    if (_R(0, 0) > -1.0) {
      // y_angle  = acos(r00)
      // x0_angle = atan2(r10,-r20)
      // x1_angle = atan2(r01,r02)
      double y  = acos(_R(0, 0));
      double x0 = atan2(_R(1, 0), -_R(2, 0));
      double x1 = atan2(_R(0, 1), _R(0, 2));
      // return EA_UNIQUE;
      return Eigen::Vector3d(x0, y, x1);
    } else {
      // Not a unique solution:  x1_angle - x0_angle = atan2(-r12,r11)
      double y  = DART_PI;
      double x0 = -atan2(-_R(1, 2), _R(1, 1));
      double x1 = 0.0;
      // return EA_NOT_UNIQUE_DIF;
      return Eigen::Vector3d(x0, y, x1);
    }
  } else {
    // Not a unique solution:  x1_angle + x0_angle = atan2(-r12,r11)
    double y  = 0.0;
    double x0 = -atan2(-_R(1, 2), _R(1, 1));
    double x1 = 0.0;
    // return EA_NOT_UNIQUE_SUM;
    return Eigen::Vector3d(x0, y, x1);
  }
}

Eigen::Vector3d matrixToEulerXYZ(const Eigen::Matrix3d& _R) {
  // +-           -+   +-                                        -+
  // | r00 r01 r02 |   |  cy*cz           -cy*sz            sy    |
  // | r10 r11 r12 | = |  cz*sx*sy+cx*sz   cx*cz-sx*sy*sz  -cy*sx |
  // | r20 r21 r22 |   | -cx*cz*sy+sx*sz   cz*sx+cx*sy*sz   cx*cy |
  // +-           -+   +-                                        -+

  double x, y, z;

  if (_R(0, 2) > (1.0-DART_EPSILON)) {
    z = atan2(_R(1, 0), _R(1, 1));
    y = DART_PI_HALF;
    x = 0.0;
    return Eigen::Vector3d(x, y, z);
  }

  if (_R(0, 2) < -(1.0-DART_EPSILON)) {
    z = atan2(_R(1, 0), _R(1, 1));
    y = -DART_PI_HALF;
    x = 0.0;
    return Eigen::Vector3d(x, y, z);
  }

  z = -atan2(_R(0, 1), _R(0, 0));
  y = asin(_R(0, 2));
  x = -atan2(_R(1, 2), _R(2, 2));

  // order of return is the order of input
  return Eigen::Vector3d(x, y, z);
}

Eigen::Vector3d matrixToEulerZYX(const Eigen::Matrix3d& _R) {
  double x, y, z;

  if (_R(2, 0) > (1.0-DART_EPSILON)) {
    x = atan2(_R(0, 1), _R(0, 2));
    y = -DART_PI_HALF;
    z = 0.0;
    return Eigen::Vector3d(z, y, x);
  }

  if (_R(2, 0) < -(1.0-DART_EPSILON)) {
    x = atan2(_R(0, 1), _R(0, 2));
    y = DART_PI_HALF;
    z = 0.0;
    return Eigen::Vector3d(z, y, x);
  }

  x = atan2(_R(2, 1), _R(2, 2));
  y = -asin(_R(2, 0));
  z = atan2(_R(1, 0), _R(0, 0));

  // order of return is the order of input
  return Eigen::Vector3d(z, y, x);
}

Eigen::Vector3d matrixToEulerXZY(const Eigen::Matrix3d& _R) {
  double x, y, z;

  if (_R(0, 1) > (1.0-DART_EPSILON)) {
    y = atan2(_R(1, 2), _R(1, 0));
    z = -DART_PI_HALF;
    x = 0.0;
    return Eigen::Vector3d(x, z, y);
  }

  if (_R(0, 1) < -(1.0-DART_EPSILON)) {
    y = atan2(_R(1, 2), _R(1, 0));
    z = DART_PI_HALF;
    x = 0.0;
    return Eigen::Vector3d(x, z, y);
  }

  y = atan2(_R(0, 2), _R(0, 0));
  z = -asin(_R(0, 1));
  x = atan2(_R(2, 1), _R(1, 1));

  // order of return is the order of input
  return Eigen::Vector3d(x, z, y);
}

Eigen::Vector3d matrixToEulerYZX(const Eigen::Matrix3d& _R) {
  double x, y, z;

  if (_R(1, 0) > (1.0 - DART_EPSILON)) {
    x = -atan2(_R(0, 2), _R(0, 1));
    z = DART_PI_HALF;
    y = 0.0;
    return Eigen::Vector3d(y, z, x);
  }

  if (_R(1, 0) < -(1.0 - DART_EPSILON)) {
    x = -atan2(_R(0, 2), _R(0, 1));
    z = -DART_PI_HALF;
    y = 0.0;
    return Eigen::Vector3d(y, z, x);
  }

  x = -atan2(_R(1, 2), _R(1, 1));
  z = asin(_R(1, 0));
  y = -atan2(_R(2, 0), _R(0, 0));

  // order of return is the order of input
  return Eigen::Vector3d(y, z, x);
}

Eigen::Vector3d matrixToEulerZXY(const Eigen::Matrix3d& _R) {
  double x, y, z;

  if (_R(2, 1) > (1.0-DART_EPSILON)) {
    y = atan2(_R(0, 2), _R(0, 0));
    x = DART_PI_HALF;
    z = 0.0;
    return Eigen::Vector3d(z, x, y);
  }

  if (_R(2, 1) < -(1.0-DART_EPSILON)) {
    y = atan2(_R(0, 2), _R(0, 0));
    x = -DART_PI_HALF;
    z = 0.0;
    return Eigen::Vector3d(z, x, y);
  }

  y = -atan2(_R(2, 0), _R(2, 2));
  x = asin(_R(2, 1));
  z = -atan2(_R(0, 1), _R(1, 1));

  // order of return is the order of input
  return Eigen::Vector3d(z, x, y);
}

Eigen::Vector3d matrixToEulerYXZ(const Eigen::Matrix3d& _R) {
  double x, y, z;

  if (_R(1, 2) > (1.0-DART_EPSILON)) {
    z = -atan2(_R(0, 1), _R(0, 0));
    x = -DART_PI_HALF;
    y = 0.0;
    return Eigen::Vector3d(y, x, z);
  }

  if (_R(1, 2) < -(1.0-DART_EPSILON)) {
    z = -atan2(_R(0, 1), _R(0, 0));
    x = DART_PI_HALF;
    y = 0.0;
    return Eigen::Vector3d(y, x, z);
  }

  z = atan2(_R(1, 0), _R(1, 1));
  x = -asin(_R(1, 2));
  y = atan2(_R(0, 2), _R(2, 2));

  // order of return is the order of input
  return Eigen::Vector3d(y, x, z);
}

// get the derivative of rotation matrix wrt el no.
Eigen::Matrix3d quatDeriv(const Eigen::Quaterniond& _q, int _el) {
  Eigen::Matrix3d mat = Eigen::Matrix3d::Zero();

  switch (_el) {
    case 0:  // wrt w
      mat(0, 0) = _q.w();
      mat(1, 1) = _q.w();
      mat(2, 2) = _q.w();
      mat(0, 1) = -_q.z();
      mat(1, 0) = _q.z();
      mat(0, 2) = _q.y();
      mat(2, 0) = -_q.y();
      mat(1, 2) = -_q.x();
      mat(2, 1) = _q.x();
      break;
    case 1:  // wrt x
      mat(0, 0) = _q.x();
      mat(1, 1) = -_q.x();
      mat(2, 2) = -_q.x();
      mat(0, 1) = _q.y();
      mat(1, 0) = _q.y();
      mat(0, 2) = _q.z();
      mat(2, 0) = _q.z();
      mat(1, 2) = -_q.w();
      mat(2, 1) = _q.w();
      break;
    case 2:  // wrt y
      mat(0, 0) = -_q.y();
      mat(1, 1) = _q.y();
      mat(2, 2) = -_q.y();
      mat(0, 1) = _q.x();
      mat(1, 0) = _q.x();
      mat(0, 2) = _q.w();
      mat(2, 0) = -_q.w();
      mat(1, 2) = _q.z();
      mat(2, 1) = _q.z();
      break;
    case 3:  // wrt z
      mat(0, 0) = -_q.z();
      mat(1, 1) = -_q.z();
      mat(2, 2) = _q.z();
      mat(0, 1) = -_q.w();
      mat(1, 0) = _q.w();
      mat(0, 2) = _q.x();
      mat(2, 0) = _q.x();
      mat(1, 2) = _q.y();
      mat(2, 1) = _q.y();
      break;
    default:
      break;
  }

  return 2*mat;
}

Eigen::Matrix3d quatSecondDeriv(const Eigen::Quaterniond& _q,
                                int _el1, int _el2) {
  Eigen::Matrix3d mat = Eigen::Matrix3d::Zero();

  if (_el1 == _el2) {  // wrt same dof
    switch (_el1) {
      case 0:  // wrt w
        mat(0, 0) = 1;
        mat(1, 1) = 1;
        mat(2, 2) = 1;
        break;
      case 1:  // wrt x
        mat(0, 0) = 1;
        mat(1, 1) = -1;
        mat(2, 2) = -1;
        break;
      case 2:  // wrt y
        mat(0, 0) = -1;
        mat(1, 1) = 1;
        mat(2, 2) =-1;
        break;
      case 3:  // wrt z
        mat(0, 0) = -1;
        mat(1, 1) = -1;
        mat(2, 2) = 1;
        break;
    }
  } else {  // wrt different dofs
    // arrange in increasing order
    if (_el1 > _el2) {
      int temp = _el2;
      _el2 = _el1;
      _el1 = temp;
    }

    switch (_el1) {
      case 0:  // wrt w
        switch (_el2) {
          case 1:  // wrt x
            mat(1, 2) = -1;
            mat(2, 1) = 1;
            break;
          case 2:  // wrt y
            mat(0, 2) = 1;
            mat(2, 0) = -1;
            break;
          case 3:  // wrt z
            mat(0, 1) = -1;
            mat(1, 0) = 1;
            break;
        }
        break;
      case 1:  // wrt x
        switch (_el2) {
          case 2:  // wrt y
            mat(0, 1) = 1;
            mat(1, 0) = 1;
            break;
          case 3:  // wrt z
            mat(0, 2) = 1;
            mat(2, 0) = 1;
            break;
        }
        break;
      case 2:  // wrt y
        switch (_el2) {
          case 3:  // wrt z
            mat(1, 2) = 1;
            mat(2, 1) = 1;
            break;
        }
        break;
    }
  }

  return 2*mat;
}

Eigen::Vector3d rotatePoint(const Eigen::Quaterniond& _q,
                            const Eigen::Vector3d& _pt) {
  Eigen::Quaterniond quat_pt(0, _pt[0], _pt[1], _pt[2]);
  Eigen::Quaterniond qinv = _q.inverse();

  Eigen::Quaterniond rot = _q*quat_pt*qinv;

  // check below - assuming same format of point achieved
  Eigen::Vector3d temp;
//  VLOG(1) << "Point before: " << 0 << " "
//          << pt.x << " " << pt.y << " " << pt.z << "\n";
//  VLOG(1) << "Point after:  "
//          << rot.x << " " << rot.y << " " << rot.z << " " << rot.w << "\n";
  temp[0] = rot.x();
  temp[1] = rot.y();
  temp[2] = rot.z();

  //  VLOG(1) << "Point after rotation: "
  //          << temp[0] << " " << temp[1] << " " << temp[2] << endl;
  return temp;
}

Eigen::Vector3d rotatePoint(const Eigen::Quaterniond& _q,
                            double _x, double _y, double _z) {
  Eigen::Vector3d pt(_x, _y, _z);
  return rotatePoint(_q, pt);
}

// ----------- expmap computations -------------

#define EPSILON_EXPMAP_THETA 1.0e-3

Eigen::Matrix3d expMapRot(const Eigen::Vector3d& _q) {
  double theta = _q.norm();

  Eigen::Matrix3d R = Eigen::Matrix3d::Zero();
  Eigen::Matrix3d qss =  math::makeSkewSymmetric(_q);
  Eigen::Matrix3d qss2 =  qss*qss;

  if (theta < EPSILON_EXPMAP_THETA)
    R = Eigen::Matrix3d::Identity() + qss + 0.5*qss2;
  else
    R = Eigen::Matrix3d::Identity()
        + (sin(theta)/theta)*qss
        + ((1-cos(theta))/(theta*theta))*qss2;

  return R;
}

Eigen::Matrix3d expMapJac(const Eigen::Vector3d& _q) {
  double theta = _q.norm();

  Eigen::Matrix3d J = Eigen::Matrix3d::Zero();
  Eigen::Matrix3d qss =  math::makeSkewSymmetric(_q);
  Eigen::Matrix3d qss2 =  qss*qss;

  if (theta < EPSILON_EXPMAP_THETA)
    J = Eigen::Matrix3d::Identity() + 0.5*qss +  (1.0/6.0)*qss2;
  else
    J = Eigen::Matrix3d::Identity()
        + ((1-cos(theta))/(theta*theta))*qss
        + ((theta-sin(theta))/(theta*theta*theta))*qss2;

  return J;
}

Eigen::Matrix3d expMapJacDot(const Eigen::Vector3d& _q,
                             const Eigen::Vector3d& _qdot) {
  double theta = _q.norm();

  Eigen::Matrix3d Jdot = Eigen::Matrix3d::Zero();
  Eigen::Matrix3d qss  = math::makeSkewSymmetric(_q);
  Eigen::Matrix3d qss2 = qss*qss;
  Eigen::Matrix3d qdss = math::makeSkewSymmetric(_qdot);
  double ttdot = _q.dot(_qdot);   // theta*thetaDot
  double st = sin(theta);
  double ct = cos(theta);
  double t2 = theta*theta;
  double t3 = t2*theta;
  double t4 = t3*theta;
  double t5 = t4*theta;

  if (theta < EPSILON_EXPMAP_THETA) {
    Jdot = 0.5*qdss + (1.0/6.0)*(qss*qdss + qdss*qss);
    Jdot += (-1.0/12)*ttdot*qss + (-1.0/60)*ttdot*qss2;
  } else {
    Jdot = ((1-ct)/t2)*qdss + ((theta-st)/t3)*(qss*qdss + qdss*qss);
    Jdot += ((theta*st + 2*ct - 2)/t4)*ttdot*qss
            + ((3*st - theta*ct - 2*theta)/t5)*ttdot*qss2;
  }

  return Jdot;
}

Eigen::Matrix3d expMapJacDeriv(const Eigen::Vector3d& _q, int _qi ) {
  assert(_qi >= 0 && _qi <= 2);

  Eigen::Vector3d qdot = Eigen::Vector3d::Zero();
  qdot[_qi] = 1.0;
  return expMapJacDot(_q, qdot);
}

// Vec3 AdInvTLinear(const SE3& T, const Vec3& v)
// {
//     return Vec3(T(0,0)*v[0] + T(1,0)*v[1] + T(2,0)*v[2],
//                 T(0,1)*v[0] + T(1,1)*v[1] + T(2,1)*v[2],
//                 T(0,2)*v[0] + T(1,2)*v[1] + T(2,2)*v[2]);
// }

// Vec3 ad_Vec3_se3(const Vec3& s1, const se3& s2)
// {
//     Vec3 ret;

//     ret << s2[2]*s1[1] - s2[1]*s1[2],
//            s2[0]*s1[2] - s2[2]*s1[0],
//            s2[1]*s1[0] - s2[0]*s1[1];

//     return ret;
// }

Eigen::Vector3d logMap(const Eigen::Matrix3d& _R) {
  //--------------------------------------------------------------------------
  // T = (R, p) = exp([w, v]), t = ||w||
  // v = beta*p + gamma*w + 1 / 2*cross(p, w)
  //    , beta = t*(1 + cos(t)) / (2*sin(t)), gamma = <w, p>*(1 - beta) / t^2
  //--------------------------------------------------------------------------
//  double theta =
//      std::acos(
//        std::max(
//          std::min(0.5 * (_R(0, 0) + _R(1, 1) + _R(2, 2) - 1.0), 1.0), -1.0));

//  if (theta > DART_PI - DART_EPSILON) {
//    double delta = 0.5 + 0.125*(DART_PI - theta)*(DART_PI - theta);

//    return Eigen::Vector3d(
//          _R(2, 1) > _R(1, 2) ? theta*sqrt(1.0 + (_R(0, 0) - 1.0)*delta) :
//                             -theta*sqrt(1.0 + (_R(0, 0) - 1.0)*delta),
//          _R(0, 2) > _R(2, 0) ? theta*sqrt(1.0 + (_R(1, 1) - 1.0)*delta) :
//                             -theta*sqrt(1.0 + (_R(1, 1) - 1.0)*delta),
//          _R(1, 0) > _R(0, 1) ? theta*sqrt(1.0 + (_R(2, 2) - 1.0)*delta) :
//                             -theta*sqrt(1.0 + (_R(2, 2) - 1.0)*delta));
//  } else {
//    double alpha = 0.0;

//    if (theta > DART_EPSILON)
//      alpha = 0.5*theta / sin(theta);
//    else
//      alpha = 0.5 + DART_1_12*theta*theta;

//    return Eigen::Vector3d(alpha*(_R(2, 1) - _R(1, 2)),
//                           alpha*(_R(0, 2) - _R(2, 0)),
//                           alpha*(_R(1, 0) - _R(0, 1)));
//  }

  Eigen::AngleAxisd aa(_R);
  return aa.angle()*aa.axis();
}

Eigen::Vector6d logMap(const Eigen::Isometry3d& _T) {
  //--------------------------------------------------------------------------
  // T = (R, p) = exp([w, v]), t = ||w||
  // v = beta*p + gamma*w + 1 / 2*cross(p, w)
  //    , beta = t*(1 + cos(t)) / (2*sin(t)), gamma = <w, p>*(1 - beta) / t^2
  //--------------------------------------------------------------------------
  double theta =
      std::acos(
        std::max(
          std::min(0.5 * (_T(0, 0) + _T(1, 1) + _T(2, 2) - 1.0), 1.0), -1.0));
  double beta;
  double gamma;
  Eigen::Vector6d ret;

  if (theta > DART_PI - DART_EPSILON) {
    const double c1 = 0.10132118364234;  // 1 / pi^2
    const double c2 = 0.01507440267955;  // 1 / 4 / pi - 2 / pi^3
    const double c3 = 0.00546765085347;  // 3 / pi^4 - 1 / 4 / pi^2

    double phi = DART_PI - theta;
    double delta = 0.5 + 0.125*phi*phi;

    double w[] = { _T(2, 1) > _T(1, 2)
                   ? theta*sqrt(1.0 + (_T(0, 0) - 1.0)*delta)
                   : -theta*sqrt(1.0 + (_T(0, 0) - 1.0)*delta),
                   _T(0, 2) > _T(2, 0)
                   ? theta*sqrt(1.0 + (_T(1, 1) - 1.0)*delta)
                   : -theta*sqrt(1.0 + (_T(1, 1) - 1.0)*delta),
                   _T(1, 0) > _T(0, 1)
                   ? theta*sqrt(1.0 + (_T(2, 2) - 1.0)*delta)
                   : -theta*sqrt(1.0 + (_T(2, 2) - 1.0)*delta) };

    beta = 0.25*theta*(DART_PI - theta);
    gamma = (w[0]*_T(0, 3) + w[1]*_T(1, 3) + w[2]*_T(2, 3))
            * (c1 -  c2*phi + c3*phi*phi);

    ret << w[0],
        w[1],
        w[2],
        beta*_T(0, 3) - 0.5*(w[1]*_T(2, 3) - w[2]*_T(1, 3)) + gamma*w[0],
        beta*_T(1, 3) - 0.5*(w[2]*_T(0, 3) - w[0]*_T(2, 3)) + gamma*w[1],
        beta*_T(2, 3) - 0.5*(w[0]*_T(1, 3) - w[1]*_T(0, 3)) + gamma*w[2];
  } else {
    double alpha;
    if (theta > DART_EPSILON) {
      alpha = 0.5*theta / sin(theta);
      beta = (1.0 + cos(theta))*alpha;
      gamma = (1.0 - beta) / theta / theta;
    } else {
      alpha = 0.5 + DART_1_12*theta*theta;
      beta = 1.0 - DART_1_12*theta*theta;
      gamma = DART_1_12 + DART_1_720*theta*theta;
    }

    double w[] = { alpha*(_T(2, 1) - _T(1, 2)),
                   alpha*(_T(0, 2) - _T(2, 0)),
                   alpha*(_T(1, 0) - _T(0, 1)) };
    gamma *= w[0]*_T(0, 3) + w[1]*_T(1, 3) + w[2]*_T(2, 3);

    ret << w[0],
        w[1],
        w[2],
        beta*_T(0, 3) + 0.5*(w[2]*_T(1, 3) - w[1]*_T(2, 3)) + gamma*w[0],
        beta*_T(1, 3) + 0.5*(w[0]*_T(2, 3) - w[2]*_T(0, 3)) + gamma*w[1],
        beta*_T(2, 3) + 0.5*(w[1]*_T(0, 3) - w[0]*_T(1, 3)) + gamma*w[2];
  }

  return ret;
}

// res = T * s * Inv(T)
Eigen::Vector6d AdT(const Eigen::Isometry3d& _T, const Eigen::Vector6d& _V) {
  //--------------------------------------------------------------------------
  // w' = R*w
  // v' = p x R*w + R*v
  //--------------------------------------------------------------------------
  Eigen::Vector6d res;
  res.head<3>().noalias() = _T.linear() * _V.head<3>();
  res.tail<3>().noalias() = _T.linear() * _V.tail<3>() +
                            _T.translation().cross(res.head<3>());
  return res;
}

Eigen::Vector6d AdR(const Eigen::Isometry3d& _T, const Eigen::Vector6d& _V) {
  //--------------------------------------------------------------------------
  // w' = R*w
  // v' = R*v
  //--------------------------------------------------------------------------
  Eigen::Vector6d res;
  res.head<3>().noalias() = _T.linear() * _V.head<3>();
  res.tail<3>().noalias() = _T.linear() * _V.tail<3>();
  return res;
}

Eigen::Vector6d AdTAngular(const Eigen::Isometry3d& _T,
                           const Eigen::Vector3d& _w) {
  //--------------------------------------------------------------------------
  // w' = R*w
  // v' = p x R*w
  //--------------------------------------------------------------------------
  Eigen::Vector6d res;
  res.head<3>().noalias() = _T.linear() * _w;
  res.tail<3>() = _T.translation().cross(res.head<3>());
  return res;
}

Eigen::Vector6d AdTLinear(const Eigen::Isometry3d& _T,
                          const Eigen::Vector3d& _v) {
  //--------------------------------------------------------------------------
  // w' = 0
  // v' = R*v
  //--------------------------------------------------------------------------
  Eigen::Vector6d res = Eigen::Vector6d::Zero();
  res.tail<3>().noalias() = _T.linear() * _v;
  return res;
}

// se3 AdP(const Vec3& p, const se3& s)
// {
//  //--------------------------------------------------------------------------
//  // w' = w
//  // v' = p x w + v
//  //--------------------------------------------------------------------------
//  se3 ret;
//  ret << s[0],
//      s[1],
//      s[2],
//      p[1]*s[2] - p[2]*s[1] + s[3],
//      p[2]*s[0] - p[0]*s[2] + s[4],
//      p[0]*s[1] - p[1]*s[0] + s[5];

//  return ret;
// }

// Jacobian AdRJac(const SE3& T, const Jacobian& J)
// {
//     Jacobian AdTJ(6,J.cols());

//     for (int i = 0; i < J.cols(); ++i)
//     {
//         AdTJ.col(i) = math::AdR(T, J.col(i));
//     }

//     return AdTJ;
// }

// re = Inv(T)*s*T
Eigen::Vector6d AdInvT(const Eigen::Isometry3d& _T, const Eigen::Vector6d& _V) {
  Eigen::Vector6d res;
  res.head<3>().noalias() = _T.linear().transpose() * _V.head<3>();
  res.tail<3>().noalias() =
      _T.linear().transpose()
      * (_V.tail<3>() + _V.head<3>().cross(_T.translation()));
  return res;
}

// se3 AdInvR(const SE3& T, const se3& s)
// {
//     se3 ret;

//     ret << T(0,0)*s[0] + T(1,0)*s[1] + T(2,0)*s[2],
//                 T(0,1)*s[0] + T(1,1)*s[1] + T(2,1)*s[2],
//                 T(0,2)*s[0] + T(1,2)*s[1] + T(2,2)*s[2],
//                 T(0,0)*s[3] + T(1,0)*s[4] + T(2,0)*s[5],
//                 T(0,1)*s[3] + T(1,1)*s[4] + T(2,1)*s[5],
//                 T(0,2)*s[3] + T(1,2)*s[4] + T(2,2)*s[5];

//     return ret;
// }

Eigen::Vector6d AdInvRLinear(const Eigen::Isometry3d& _T,
                             const Eigen::Vector3d& _v) {
  Eigen::Vector6d res = Eigen::Vector6d::Zero();
  res.tail<3>().noalias() = _T.linear().transpose() * _v;
  return res;
}

Eigen::Vector6d ad(const Eigen::Vector6d& _X, const Eigen::Vector6d& _Y) {
  //--------------------------------------------------------------------------
  // ad(s1, s2) = | [w1]    0 | | w2 |
  //              | [v1] [w1] | | v2 |
  //
  //            = |          [w1]w2 |
  //              | [v1]w2 + [w1]v2 |
  //--------------------------------------------------------------------------
  Eigen::Vector6d res;
  res.head<3>() = _X.head<3>().cross(_Y.head<3>());
  res.tail<3>() = _X.head<3>().cross(_Y.tail<3>()) +
                  _X.tail<3>().cross(_Y.head<3>());
  return res;
}

Eigen::Vector6d dAdT(const Eigen::Isometry3d& _T, const Eigen::Vector6d& _F) {
  Eigen::Vector6d res;
  res.head<3>().noalias() =
      _T.linear().transpose()
      * (_F.head<3>() + _F.tail<3>().cross(_T.translation()));
  res.tail<3>().noalias() = _T.linear().transpose() * _F.tail<3>();
  return res;
}

// dse3 dAdTLinear(const SE3& T, const Vec3& v)
// {
//     dse3 ret;
//     double tmp[3] = { - T(1,3)*v[2] + T(2,3)*v[1],
//                       - T(2,3)*v[0] + T(0,3)*v[2],
//                       - T(0,3)*v[1] + T(1,3)*v[0] };
//     ret << T(0,0)*tmp[0] + T(1,0)*tmp[1] + T(2,0)*tmp[2],
//                 T(0,1)*tmp[0] + T(1,1)*tmp[1] + T(2,1)*tmp[2],
//                 T(0,2)*tmp[0] + T(1,2)*tmp[1] + T(2,2)*tmp[2],
//                 T(0,0)*v[0] + T(1,0)*v[1] + T(2,0)*v[2],
//                 T(0,1)*v[0] + T(1,1)*v[1] + T(2,1)*v[2],
//                 T(0,2)*v[0] + T(1,2)*v[1] + T(2,2)*v[2];

//     return ret;
// }

Eigen::Vector6d dAdInvT(const Eigen::Isometry3d& _T,
                        const Eigen::Vector6d& _F) {
  Eigen::Vector6d res;
  res.tail<3>().noalias() = _T.linear() * _F.tail<3>();
  res.head<3>().noalias() = _T.linear() * _F.head<3>();
  res.head<3>() += _T.translation().cross(res.tail<3>());
  return res;
}

Eigen::Vector6d dAdInvR(const Eigen::Isometry3d& _T,
                        const Eigen::Vector6d& _F) {
  Eigen::Vector6d res;
  res.head<3>().noalias() = _T.linear() * _F.head<3>();
  res.tail<3>().noalias() = _T.linear() * _F.tail<3>();
  return res;
}

// dse3 dAdInvPLinear(const Vec3& p, const Vec3& f)
// {
//     dse3 ret;

//     ret << p[1]*f[2] - p[2]*f[1],
//                 p[2]*f[0] - p[0]*f[2],
//                 p[0]*f[1] - p[1]*f[0],
//                 f[0],
//                 f[1],
//                 f[2];

//     return ret;
// }

// Reference:
// http://www.geometrictools.com/LibMathematics/Algebra/Wm5Matrix3.inl
Eigen::Matrix3d eulerXYXToMatrix(const Eigen::Vector3d& _angle) {
  // +-           -+   +-                                                -+
  // | r00 r01 r02 |   |  cy      sy*sx1               sy*cx1             |
  // | r10 r11 r12 | = |  sy*sx0  cx0*cx1-cy*sx0*sx1  -cy*cx1*sx0-cx0*sx1 |
  // | r20 r21 r22 |   | -sy*cx0  cx1*sx0+cy*cx0*sx1   cy*cx0*cx1-sx0*sx1 |
  // +-           -+   +-                                                -+

  Eigen::Matrix3d ret;

  double cx0 = cos(_angle(0));
  double sx0 = sin(_angle(0));
  double cy  = cos(_angle(1));
  double sy  = sin(_angle(1));
  double cx1 = cos(_angle(2));
  double sx1 = sin(_angle(2));

  ret(0, 0) =  cy;
  ret(1, 0) =  sy*sx0;
  ret(2, 0) = -sy*cx0;

  ret(0, 1) = sy*sx1;
  ret(1, 1) = cx0*cx1-cy*sx0*sx1;
  ret(2, 1) = cx1*sx0+cy*cx0*sx1;

  ret(0, 2) =  sy*cx1;
  ret(1, 2) = -cy*cx1*sx0-cx0*sx1;
  ret(2, 2) =  cy*cx0*cx1-sx0*sx1;

  return ret;
}

Eigen::Matrix3d eulerXYZToMatrix(const Eigen::Vector3d& _angle) {
  // +-           -+   +-                                        -+
  // | r00 r01 r02 |   |  cy*cz           -cy*sz            sy    |
  // | r10 r11 r12 | = |  cz*sx*sy+cx*sz   cx*cz-sx*sy*sz  -cy*sx |
  // | r20 r21 r22 |   | -cx*cz*sy+sx*sz   cz*sx+cx*sy*sz   cx*cy |
  // +-           -+   +-                                        -+

  Eigen::Matrix3d ret;

  double cx = cos(_angle[0]);
  double sx = sin(_angle[0]);
  double cy = cos(_angle[1]);
  double sy = sin(_angle[1]);
  double cz = cos(_angle[2]);
  double sz = sin(_angle[2]);

  ret(0, 0) = cy*cz;
  ret(1, 0) = cx*sz + cz*sx*sy;
  ret(2, 0) = sx*sz - cx*cz*sy;

  ret(0, 1) = -cy*sz;
  ret(1, 1) =  cx*cz - sx*sy*sz;
  ret(2, 1) =  cz*sx + cx*sy*sz;

  ret(0, 2) =  sy;
  ret(1, 2) = -cy*sx;
  ret(2, 2) =  cx*cy;

  return ret;
}

Eigen::Matrix3d eulerXZXToMatrix(const Eigen::Vector3d& _angle) {
  // +-           -+   +-                                                -+
  // | r00 r01 r02 |   | cz      -sz*cx1               sz*sx1             |
  // | r10 r11 r12 | = | sz*cx0   cz*cx0*cx1-sx0*sx1  -cx1*sx0-cz*cx0*sx1 |
  // | r20 r21 r22 |   | sz*sx0   cz*cx1*sx0+cx0*sx1   cx0*cx1-cz*sx0*sx1 |
  // +-           -+   +-                                                -+

  Eigen::Matrix3d ret;

  double cx0 = cos(_angle(0));
  double sx0 = sin(_angle(0));
  double cz  = cos(_angle(1));
  double sz  = sin(_angle(1));
  double cx1 = cos(_angle(2));
  double sx1 = sin(_angle(2));

  ret(0, 0) = cz;
  ret(1, 0) = sz*cx0;
  ret(2, 0) = sz*sx0;

  ret(0, 1) = -sz*cx1;
  ret(1, 1) =  cz*cx0*cx1-sx0*sx1;
  ret(2, 1) =  cz*cx1*sx0+cx0*sx1;

  ret(0, 2) =  sz*sx1;
  ret(1, 2) = -cx1*sx0-cz*cx0*sx1;
  ret(2, 2) =  cx0*cx1-cz*sx0*sx1;

  return ret;
}

Eigen::Matrix3d eulerXZYToMatrix(const Eigen::Vector3d& _angle) {
  // +-           -+   +-                                        -+
  // | r00 r01 r02 |   |  cy*cz           -sz      cz*sy          |
  // | r10 r11 r12 | = |  sx*sy+cx*cy*sz   cx*cz  -cy*sx+cx*sy*sz |
  // | r20 r21 r22 |   | -cx*sy+cy*sx*sz   cz*sx   cx*cy+sx*sy*sz |
  // +-           -+   +-                                        -+

  Eigen::Matrix3d ret;

  double cx = cos(_angle(0));
  double sx = sin(_angle(0));
  double cz = cos(_angle(1));
  double sz = sin(_angle(1));
  double cy = cos(_angle(2));
  double sy = sin(_angle(2));

  ret(0, 0) =  cy*cz;
  ret(1, 0) =  sx*sy+cx*cy*sz;
  ret(2, 0) = -cx*sy+cy*sx*sz;

  ret(0, 1) = -sz;
  ret(1, 1) =  cx*cz;
  ret(2, 1) =  cz*sx;

  ret(0, 2) =  cz*sy;
  ret(1, 2) = -cy*sx+cx*sy*sz;
  ret(2, 2) =  cx*cy+sx*sy*sz;

  return ret;
}

Eigen::Matrix3d eulerYXYToMatrix(const Eigen::Vector3d& _angle) {
  // +-           -+   +-                                                -+
  // | r00 r01 r02 |   |  cy0*cy1-cx*sy0*sy1  sx*sy0   cx*cy1*sy0+cy0*sy1 |
  // | r10 r11 r12 | = |  sx*sy1              cx      -sx*cy1             |
  // | r20 r21 r22 |   | -cy1*sy0-cx*cy0*sy1  sx*cy0   cx*cy0*cy1-sy0*sy1 |
  // +-           -+   +-                                                -+

  Eigen::Matrix3d ret;

  double cy0 = cos(_angle(0));
  double sy0 = sin(_angle(0));
  double cx  = cos(_angle(1));
  double sx  = sin(_angle(1));
  double cy1 = cos(_angle(2));
  double sy1 = sin(_angle(2));

  ret(0, 0) =  cy0*cy1-cx*sy0*sy1;
  ret(1, 0) =  sx*sy1;
  ret(2, 0) = -cy1*sy0-cx*cy0*sy1;

  ret(0, 1) = sx*sy0;
  ret(1, 1) = cx;
  ret(2, 1) = sx*cy0;

  ret(0, 2) =  cx*cy1*sy0+cy0*sy1;
  ret(1, 2) = -sx*cy1;
  ret(2, 2) =  cx*cy0*cy1-sy0*sy1;

  return ret;
}

Eigen::Matrix3d eulerYXZToMatrix(const Eigen::Vector3d& _angle) {
  // +-           -+   +-                                       -+
  // | r00 r01 r02 |   |  cy*cz+sx*sy*sz  cz*sx*sy-cy*sz   cx*sy |
  // | r10 r11 r12 | = |  cx*sz           cx*cz           -sx    |
  // | r20 r21 r22 |   | -cz*sy+cy*sx*sz  cy*cz*sx+sy*sz   cx*cy |
  // +-           -+   +-                                       -+

  Eigen::Matrix3d ret;

  double cy = cos(_angle(0));
  double sy = sin(_angle(0));
  double cx = cos(_angle(1));
  double sx = sin(_angle(1));
  double cz = cos(_angle(2));
  double sz = sin(_angle(2));

  ret(0, 0) =  cy*cz+sx*sy*sz;  ret(0, 1) = cz*sx*sy-cy*sz;  ret(0, 2) =  cx*sy;
  ret(1, 0) =  cx*sz;           ret(1, 1) = cx*cz;           ret(1, 2) = -sx;
  ret(2, 0) = -cz*sy+cy*sx*sz;  ret(2, 1) = cy*cz*sx+sy*sz;  ret(2, 2) =  cx*cy;

  return ret;
}

Eigen::Matrix3d eulerYZXToMatrix(const Eigen::Vector3d& _angle) {
  // +-           -+   +-                                       -+
  // | r00 r01 r02 |   |  cy*cz  sx*sy-cx*cy*sz   cx*sy+cy*sx*sz |
  // | r10 r11 r12 | = |  sz     cx*cz           -cz*sx          |
  // | r20 r21 r22 |   | -cz*sy  cy*sx+cx*sy*sz   cx*cy-sx*sy*sz |
  // +-           -+   +-                                       -+

  Eigen::Matrix3d ret;

  double cy = cos(_angle(0));
  double sy = sin(_angle(0));
  double cz = cos(_angle(1));
  double sz = sin(_angle(1));
  double cx = cos(_angle(2));
  double sx = sin(_angle(2));

  ret(0, 0) =  cy*cz;  ret(0, 1) = sx*sy-cx*cy*sz;  ret(0, 2) =  cx*sy+cy*sx*sz;
  ret(1, 0) =  sz;     ret(1, 1) = cx*cz;           ret(1, 2) = -cz*sx;
  ret(2, 0) = -cz*sy;  ret(2, 1) = cy*sx+cx*sy*sz;  ret(2, 2) =  cx*cy-sx*sy*sz;

  return ret;
}

Eigen::Matrix3d eulerYZYToMatrix(const Eigen::Vector3d& _angle) {
  // +-           -+   +-                                                -+
  // | r00 r01 r02 |   |  cz*cy0*cy1-sy0*sy1  -sz*cy0  cy1*sy0+cz*cy0*sy1 |
  // | r10 r11 r12 | = |  sz*cy1               cz      sz*sy1             |
  // | r20 r21 r22 |   | -cz*cy1*sy0-cy0*sy1   sz*sy0  cy0*cy1-cz*sy0*sy1 |
  // +-           -+   +-                                                -+

  Eigen::Matrix3d ret;

  double cy0 = cos(_angle(0));
  double sy0 = sin(_angle(0));
  double cz  = cos(_angle(1));
  double sz  = sin(_angle(1));
  double cy1 = cos(_angle(2));
  double sy1 = sin(_angle(2));

  ret(0, 0) =  cz*cy0*cy1-sy0*sy1;
  ret(1, 0) =  sz*cy1;
  ret(2, 0) = -cz*cy1*sy0-cy0*sy1;

  ret(0, 1) = -sz*cy0;
  ret(1, 1) =  cz;
  ret(2, 1) =  sz*sy0;

  ret(0, 2) = cy1*sy0+cz*cy0*sy1;
  ret(1, 2) = sz*sy1;
  ret(2, 2) = cy0*cy1-cz*sy0*sy1;

  return ret;
}

Eigen::Matrix3d eulerZXYToMatrix(const Eigen::Vector3d& _angle) {
  // +-           -+   +-                                        -+
  // | r00 r01 r02 |   |  cy*cz-sx*sy*sz  -cx*sz   cz*sy+cy*sx*sz |
  // | r10 r11 r12 | = |  cz*sx*sy+cy*sz   cx*cz  -cy*cz*sx+sy*sz |
  // | r20 r21 r22 |   | -cx*sy            sx      cx*cy          |
  // +-           -+   +-                                        -+

  Eigen::Matrix3d ret;

  double cz = cos(_angle(0));
  double sz = sin(_angle(0));
  double cx = cos(_angle(1));
  double sx = sin(_angle(1));
  double cy = cos(_angle(2));
  double sy = sin(_angle(2));

  ret(0, 0) =  cy*cz-sx*sy*sz;
  ret(1, 0) =  cz*sx*sy+cy*sz;
  ret(2, 0) = -cx*sy;

  ret(0, 1) = -cx*sz;
  ret(1, 1) =  cx*cz;
  ret(2, 1) =  sx;

  ret(0, 2) =  cz*sy+cy*sx*sz;
  ret(1, 2) = -cy*cz*sx+sy*sz;
  ret(2, 2) =  cx*cy;

  return ret;
}

Eigen::Matrix3d eulerZYXToMatrix(const Eigen::Vector3d& _angle) {
  // +-           -+   +-                                      -+
  // | r00 r01 r02 |   |  cy*cz  cz*sx*sy-cx*sz  cx*cz*sy+sx*sz |
  // | r10 r11 r12 | = |  cy*sz  cx*cz+sx*sy*sz -cz*sx+cx*sy*sz |
  // | r20 r21 r22 |   | -sy     cy*sx           cx*cy          |
  // +-           -+   +-                                      -+

  Eigen::Matrix3d ret;

  double cz = cos(_angle[0]);
  double sz = sin(_angle[0]);
  double cy = cos(_angle[1]);
  double sy = sin(_angle[1]);
  double cx = cos(_angle[2]);
  double sx = sin(_angle[2]);

  ret(0, 0) =  cz*cy;
  ret(1, 0) =  sz*cy;
  ret(2, 0) = -sy;

  ret(0, 1) = cz*sy*sx - sz*cx;
  ret(1, 1) = sz*sy*sx + cz*cx;
  ret(2, 1) = cy*sx;

  ret(0, 2) = cz*sy*cx + sz*sx;
  ret(1, 2) = sz*sy*cx - cz*sx;
  ret(2, 2) = cy*cx;

  return ret;
}

Eigen::Matrix3d eulerZXZToMatrix(const Eigen::Vector3d& _angle) {
  // +-           -+   +-                                                -+
  // | r00 r01 r02 |   | cz0*cz1-cx*sz0*sz1  -cx*cz1*sz0-cz0*sz1   sx*sz0 |
  // | r10 r11 r12 | = | cz1*sz0+cx*cz0*sz1   cx*cz0*cz1-sz0*sz1  -sz*cz0 |
  // | r20 r21 r22 |   | sx*sz1               sx*cz1               cx     |
  // +-           -+   +-                                                -+

  Eigen::Matrix3d ret;

  double cz0 = cos(_angle(0));
  double sz0 = sin(_angle(0));
  double cx  = cos(_angle(1));
  double sx  = sin(_angle(1));
  double cz1 = cos(_angle(2));
  double sz1 = sin(_angle(2));

  ret(0, 0) = cz0*cz1-cx*sz0*sz1;
  ret(1, 0) = cz1*sz0+cx*cz0*sz1;
  ret(2, 0) = sx*sz1;

  ret(0, 1) = -cx*cz1*sz0-cz0*sz1;
  ret(1, 1) =  cx*cz0*cz1-sz0*sz1;
  ret(2, 1) =  sx*cz1;

  ret(0, 2) =  sx*sz0;
  ret(1, 2) = -sx*cz0;
  ret(2, 2) =  cx;

  return ret;
}

Eigen::Matrix3d eulerZYZToMatrix(const Eigen::Vector3d& _angle) {
  // +-           -+   +-                                                -+
  // | r00 r01 r02 |   |  cy*cz0*cz1-sz0*sz1  -cz1*sz0-cy*cz0*sz1  sy*cz0 |
  // | r10 r11 r12 | = |  cy*cz1*sz0+cz0*sz1   cz0*cz1-cy*sz0*sz1  sy*sz0 |
  // | r20 r21 r22 |   | -sy*cz1               sy*sz1              cy     |
  // +-           -+   +-                                                -+

  Eigen::Matrix3d ret = Eigen::Matrix3d::Identity();

  double cz0 = cos(_angle[0]);
  double sz0 = sin(_angle[0]);
  double cy = cos(_angle[1]);
  double sy = sin(_angle[1]);
  double cz1 = cos(_angle[2]);
  double sz1 = sin(_angle[2]);

  ret(0, 0) =  cz0*cy*cz1 - sz0*sz1;
  ret(1, 0) =  sz0*cy*cz1 + cz0*sz1;
  ret(2, 0) = -sy*cz1;

  ret(0, 1) = -cz0*cy*sz1 - sz0*cz1;
  ret(1, 1) = cz0*cz1 - sz0*cy*sz1;
  ret(2, 1) = sy*sz1;

  ret(0, 2) = cz0*sy;
  ret(1, 2) = sz0*sy;
  ret(2, 2) = cy;

  return ret;
}

// R = Exp(w)
// p = sin(t) / t*v + (t - sin(t)) / t^3*<w, v>*w + (1 - cos(t)) / t^2*(w X v)
// , when S = (w, v), t = |w|
Eigen::Isometry3d expMap(const Eigen::Vector6d& _S) {
  Eigen::Isometry3d ret = Eigen::Isometry3d::Identity();
  double s2[] = { _S[0]*_S[0], _S[1]*_S[1], _S[2]*_S[2] };
  double s3[] = { _S[0]*_S[1], _S[1]*_S[2], _S[2]*_S[0] };
  double theta = sqrt(s2[0] + s2[1] + s2[2]);
  double cos_t = cos(theta), alpha, beta, gamma;

  if (theta > DART_EPSILON) {
    double sin_t = sin(theta);
    alpha = sin_t / theta;
    beta = (1.0 - cos_t) / theta / theta;
    gamma = (_S[0]*_S[3] + _S[1]*_S[4] + _S[2]*_S[5])
            * (theta - sin_t) / theta / theta / theta;
  } else {
    alpha = 1.0 - theta*theta/6.0;
    beta = 0.5 - theta*theta/24.0;
    gamma = (_S[0]*_S[3] + _S[1]*_S[4] + _S[2]*_S[5])/6.0 - theta*theta/120.0;
  }

  ret(0, 0) = beta*s2[0] + cos_t;
  ret(1, 0) = beta*s3[0] + alpha*_S[2];
  ret(2, 0) = beta*s3[2] - alpha*_S[1];

  ret(0, 1) = beta*s3[0] - alpha*_S[2];
  ret(1, 1) = beta*s2[1] + cos_t;
  ret(2, 1) = beta*s3[1] + alpha*_S[0];

  ret(0, 2) = beta*s3[2] + alpha*_S[1];
  ret(1, 2) = beta*s3[1] - alpha*_S[0];
  ret(2, 2) = beta*s2[2] + cos_t;

  ret(0, 3) = alpha*_S[3] + beta*(_S[1]*_S[5] - _S[2]*_S[4]) + gamma*_S[0];
  ret(1, 3) = alpha*_S[4] + beta*(_S[2]*_S[3] - _S[0]*_S[5]) + gamma*_S[1];
  ret(2, 3) = alpha*_S[5] + beta*(_S[0]*_S[4] - _S[1]*_S[3]) + gamma*_S[2];

  return ret;
}

// I + sin(t) / t*[S] + (1 - cos(t)) / t^2*[S]^2, where t = |S|
Eigen::Isometry3d expAngular(const Eigen::Vector3d& _s) {
  Eigen::Isometry3d ret = Eigen::Isometry3d::Identity();
  double s2[] = { _s[0]*_s[0], _s[1]*_s[1], _s[2]*_s[2] };
  double s3[] = { _s[0]*_s[1], _s[1]*_s[2], _s[2]*_s[0] };
  double theta = sqrt(s2[0] + s2[1] + s2[2]);
  double cos_t = cos(theta);
  double alpha = 0.0;
  double beta = 0.0;

  if (theta > DART_EPSILON) {
    alpha = sin(theta) / theta;
    beta = (1.0 - cos_t) / theta / theta;
  } else {
    alpha = 1.0 - theta*theta/6.0;
    beta = 0.5 - theta*theta/24.0;
  }

  ret(0, 0) = beta*s2[0] + cos_t;
  ret(1, 0) = beta*s3[0] + alpha*_s[2];
  ret(2, 0) = beta*s3[2] - alpha*_s[1];

  ret(0, 1) = beta*s3[0] - alpha*_s[2];
  ret(1, 1) = beta*s2[1] + cos_t;
  ret(2, 1) = beta*s3[1] + alpha*_s[0];

  ret(0, 2) = beta*s3[2] + alpha*_s[1];
  ret(1, 2) = beta*s3[1] - alpha*_s[0];
  ret(2, 2) = beta*s2[2] + cos_t;

  return ret;
}

// SE3 Normalize(const SE3& T)
// {
//    SE3 ret = SE3::Identity();
//    double idet = 1.0 / (T(0,0)*(T(1,1)*T(2,2) - T(2,1)*T(1,2)) +
//                              T(0,1)*(T(2,0)*T(1,2) - T(1,0)*T(2,2)) +
//                              T(0,2)*(T(1,0)*T(2,1) - T(2,0)*T(1,1)));

//    ret(0,0) = 1.0_2*(T(0,0) + idet*(T(1,1)*T(2,2) - T(2,1)*T(1,2)));
//    ret(0,1) = 1.0_2*(T(0,1) + idet*(T(2,0)*T(1,2) - T(1,0)*T(2,2)));
//    ret(0,2) = 1.0_2*(T(0,2) + idet*(T(1,0)*T(2,1) - T(2,0)*T(1,1)));
//    ret(0,3) = T(0,3);

//    ret(1,0) = 1.0_2*(T(1,0) + idet*(T(2,1)*T(0,2) - T(0,1)*T(2,2)));
//    ret(1,1) = 1.0_2*(T(1,1) + idet*(T(0,0)*T(2,2) - T(2,0)*T(0,2)));
//    ret(1,2) = 1.0_2*(T(1,2) + idet*(T(2,0)*T(0,1) - T(0,0)*T(2,1)));
//    ret(1,3) = T(1,3);

//    ret(2,0) = 1.0_2*(T(2,0) + idet*(T(0,1)*T(1,2) - T(1,1)*T(0,2)));
//    ret(2,1) = 1.0_2*(T(2,1) + idet*(T(1,0)*T(0,2) - T(0,0)*T(1,2)));
//    ret(2,2) = 1.0_2*(T(2,2) + idet*(T(0,0)*T(1,1) - T(1,0)*T(0,1)));
//    ret(2,3) = T(2,3);

//    return ret;
// }

// Axis Reparameterize(const Axis& s)
// {
//  double theta = std::sqrt(s[0]*s[0] + s[1]*s[1] + s[2]*s[2]);
//  double eta = theta < LIE_EPS
//               ? 1.0
//               : 1.0 - (double)((int)(theta / M_PI + 1.0) / 2)*M_2PI / theta;

//  return eta*s;
// }

// Axis AdInvTAngular(const SE3& T, const Axis& v)
// {
//    return Axis(T(0,0)*v[0] + T(1,0)*v[1] + T(2,0)*v[2],
//                T(0,1)*v[0] + T(1,1)*v[1] + T(2,1)*v[2],
//                T(0,2)*v[0] + T(1,2)*v[1] + T(2,2)*v[2]);
// }

// Axis ad(const Axis& s1, const se3& s2)
// {
//    return Axis(s2[2]*s1[1] - s2[1]*s1[2],
//                s2[0]*s1[2] - s2[2]*s1[0],
//                s2[1]*s1[0] - s2[0]*s1[1]);
// }

// Axis ad_Axis_Axis(const Axis& s1, const Axis& s2)
// {
//    return Axis(s2[2]*s1[1] - s2[1]*s1[2],
//                s2[0]*s1[2] - s2[2]*s1[0],
//                s2[1]*s1[0] - s2[0]*s1[1]);
// }

Eigen::Vector6d dad(const Eigen::Vector6d& _s, const Eigen::Vector6d& _t) {
  Eigen::Vector6d res;
  res.head<3>() = _t.head<3>().cross(_s.head<3>())
                  + _t.tail<3>().cross(_s.tail<3>());
  res.tail<3>() = _t.tail<3>().cross(_s.head<3>());
  return res;
}

Inertia transformInertia(const Eigen::Isometry3d& _T, const Inertia& _I) {
  // operation count: multiplication = 186, addition = 117, subtract = 21

  Inertia ret = Inertia::Identity();

  double d0 = _I(0, 3) + _T(2, 3) * _I(3, 4) - _T(1, 3) * _I(3, 5);
  double d1 = _I(1, 3) - _T(2, 3) * _I(3, 3) + _T(0, 3) * _I(3, 5);
  double d2 = _I(2, 3) + _T(1, 3) * _I(3, 3) - _T(0, 3) * _I(3, 4);
  double d3 = _I(0, 4) + _T(2, 3) * _I(4, 4) - _T(1, 3) * _I(4, 5);
  double d4 = _I(1, 4) - _T(2, 3) * _I(3, 4) + _T(0, 3) * _I(4, 5);
  double d5 = _I(2, 4) + _T(1, 3) * _I(3, 4) - _T(0, 3) * _I(4, 4);
  double d6 = _I(0, 5) + _T(2, 3) * _I(4, 5) - _T(1, 3) * _I(5, 5);
  double d7 = _I(1, 5) - _T(2, 3) * _I(3, 5) + _T(0, 3) * _I(5, 5);
  double d8 = _I(2, 5) + _T(1, 3) * _I(3, 5) - _T(0, 3) * _I(4, 5);
  double e0 = _I(0, 0) + _T(2, 3) * _I(0, 4) - _T(1, 3) * _I(0, 5)
              + d3 * _T(2, 3) - d6 * _T(1, 3);
  double e3 = _I(0, 1) + _T(2, 3) * _I(1, 4) - _T(1, 3) * _I(1, 5)
              - d0 * _T(2, 3) + d6 * _T(0, 3);
  double e4 = _I(1, 1) - _T(2, 3) * _I(1, 3) + _T(0, 3) * _I(1, 5)
              - d1 * _T(2, 3) + d7 * _T(0, 3);
  double e6 = _I(0, 2) + _T(2, 3) * _I(2, 4) - _T(1, 3) * _I(2, 5)
              + d0 * _T(1, 3) - d3 * _T(0, 3);
  double e7 = _I(1, 2) - _T(2, 3) * _I(2, 3) + _T(0, 3) * _I(2, 5)
              + d1 * _T(1, 3) - d4 * _T(0, 3);
  double e8 = _I(2, 2) + _T(1, 3) * _I(2, 3) - _T(0, 3) * _I(2, 4)
              + d2 * _T(1, 3) - d5 * _T(0, 3);
  double f0 = _T(0, 0) * e0 + _T(1, 0) * e3 + _T(2, 0) * e6;
  double f1 = _T(0, 0) * e3 + _T(1, 0) * e4 + _T(2, 0) * e7;
  double f2 = _T(0, 0) * e6 + _T(1, 0) * e7 + _T(2, 0) * e8;
  double f3 = _T(0, 0) * d0 + _T(1, 0) * d1 + _T(2, 0) * d2;
  double f4 = _T(0, 0) * d3 + _T(1, 0) * d4 + _T(2, 0) * d5;
  double f5 = _T(0, 0) * d6 + _T(1, 0) * d7 + _T(2, 0) * d8;
  double f6 = _T(0, 1) * e0 + _T(1, 1) * e3 + _T(2, 1) * e6;
  double f7 = _T(0, 1) * e3 + _T(1, 1) * e4 + _T(2, 1) * e7;
  double f8 = _T(0, 1) * e6 + _T(1, 1) * e7 + _T(2, 1) * e8;
  double g0 = _T(0, 1) * d0 + _T(1, 1) * d1 + _T(2, 1) * d2;
  double g1 = _T(0, 1) * d3 + _T(1, 1) * d4 + _T(2, 1) * d5;
  double g2 = _T(0, 1) * d6 + _T(1, 1) * d7 + _T(2, 1) * d8;
  double g3 = _T(0, 2) * d0 + _T(1, 2) * d1 + _T(2, 2) * d2;
  double g4 = _T(0, 2) * d3 + _T(1, 2) * d4 + _T(2, 2) * d5;
  double g5 = _T(0, 2) * d6 + _T(1, 2) * d7 + _T(2, 2) * d8;
  double h0 = _T(0, 0) * _I(3, 3) + _T(1, 0) * _I(3, 4) + _T(2, 0) * _I(3, 5);
  double h1 = _T(0, 0) * _I(3, 4) + _T(1, 0) * _I(4, 4) + _T(2, 0) * _I(4, 5);
  double h2 = _T(0, 0) * _I(3, 5) + _T(1, 0) * _I(4, 5) + _T(2, 0) * _I(5, 5);
  double h3 = _T(0, 1) * _I(3, 3) + _T(1, 1) * _I(3, 4) + _T(2, 1) * _I(3, 5);
  double h4 = _T(0, 1) * _I(3, 4) + _T(1, 1) * _I(4, 4) + _T(2, 1) * _I(4, 5);
  double h5 = _T(0, 1) * _I(3, 5) + _T(1, 1) * _I(4, 5) + _T(2, 1) * _I(5, 5);

  ret(0, 0) = f0 * _T(0, 0) + f1 * _T(1, 0) + f2 * _T(2, 0);
  ret(0, 1) = f0 * _T(0, 1) + f1 * _T(1, 1) + f2 * _T(2, 1);
  ret(0, 2) = f0 * _T(0, 2) + f1 * _T(1, 2) + f2 * _T(2, 2);
  ret(0, 3) = f3 * _T(0, 0) + f4 * _T(1, 0) + f5 * _T(2, 0);
  ret(0, 4) = f3 * _T(0, 1) + f4 * _T(1, 1) + f5 * _T(2, 1);
  ret(0, 5) = f3 * _T(0, 2) + f4 * _T(1, 2) + f5 * _T(2, 2);
  ret(1, 1) = f6 * _T(0, 1) + f7 * _T(1, 1) + f8 * _T(2, 1);
  ret(1, 2) = f6 * _T(0, 2) + f7 * _T(1, 2) + f8 * _T(2, 2);
  ret(1, 3) = g0 * _T(0, 0) + g1 * _T(1, 0) + g2 * _T(2, 0);
  ret(1, 4) = g0 * _T(0, 1) + g1 * _T(1, 1) + g2 * _T(2, 1);
  ret(1, 5) = g0 * _T(0, 2) + g1 * _T(1, 2) + g2 * _T(2, 2);
  ret(2, 2) = (_T(0, 2) * e0 + _T(1, 2) * e3 + _T(2, 2) * e6) * _T(0, 2)
              + (_T(0, 2) * e3 + _T(1, 2) * e4 + _T(2, 2) * e7) * _T(1, 2)
              + (_T(0, 2) * e6 + _T(1, 2) * e7 + _T(2, 2) * e8) * _T(2, 2);
  ret(2, 3) = g3 * _T(0, 0) + g4 * _T(1, 0) + g5 * _T(2, 0);
  ret(2, 4) = g3 * _T(0, 1) + g4 * _T(1, 1) + g5 * _T(2, 1);
  ret(2, 5) = g3 * _T(0, 2) + g4 * _T(1, 2) + g5 * _T(2, 2);
  ret(3, 3) = h0 * _T(0, 0) + h1 * _T(1, 0) + h2 * _T(2, 0);
  ret(3, 4) = h0 * _T(0, 1) + h1 * _T(1, 1) + h2 * _T(2, 1);
  ret(3, 5) = h0 * _T(0, 2) + h1 * _T(1, 2) + h2 * _T(2, 2);
  ret(4, 4) = h3 * _T(0, 1) + h4 * _T(1, 1) + h5 * _T(2, 1);
  ret(4, 5) = h3 * _T(0, 2) + h4 * _T(1, 2) + h5 * _T(2, 2);
  ret(5, 5) =
      (_T(0, 2) * _I(3, 3) + _T(1, 2) * _I(3, 4) + _T(2, 2) * _I(3, 5))
      * _T(0, 2)
      + (_T(0, 2) * _I(3, 4) + _T(1, 2) * _I(4, 4) + _T(2, 2) * _I(4, 5))
      * _T(1, 2)
      + (_T(0, 2) * _I(3, 5) + _T(1, 2) * _I(4, 5) + _T(2, 2) * _I(5, 5))
      * _T(2, 2);

  ret.triangularView<Eigen::StrictlyLower>() = ret.transpose();

  return ret;
}

Eigen::Matrix3d parallelAxisTheorem(const Eigen::Matrix3d& _original,
                                    const Eigen::Vector3d& _comShift,
                                    double _mass)
{
  const Eigen::Vector3d& p = _comShift;
  Eigen::Matrix3d result(_original);
  for(size_t i=0; i<3; ++i)
    for(size_t j=0; j<3; ++j)
      result(i,j) += _mass * ( delta(i,j)*p.dot(p) - p(i)*p(j) );

  return result;
}

bool verifyRotation(const Eigen::Matrix3d& _T) {
  return !isNan(_T)
      && std::abs(_T.determinant() - 1.0) <= DART_EPSILON;
}

bool verifyTransform(const Eigen::Isometry3d& _T) {
  return !isNan(_T.matrix().topRows<3>())
      && std::abs(_T.linear().determinant() - 1.0) <= DART_EPSILON;
}

Eigen::Vector3d fromSkewSymmetric(const Eigen::Matrix3d& _m) {
#ifndef NDEBUG
<<<<<<< HEAD
  if (fabs(_m(0, 0)) > DART_EPSILON
      || fabs(_m(1, 1)) > DART_EPSILON
      || fabs(_m(2, 2)) > DART_EPSILON) {
    dtwarn << "[math::fromSkewSymmetric] Not skew a symmetric matrix:\n"
           << _m << "\n";
=======
  if (std::abs(_m(0, 0)) > DART_EPSILON
      || std::abs(_m(1, 1)) > DART_EPSILON
      || std::abs(_m(2, 2)) > DART_EPSILON) {
    std::cout << "Not skew symmetric matrix" << std::endl;
    std::cerr << _m << std::endl;
>>>>>>> 6e0829cc
    return Eigen::Vector3d::Zero();
  }
#endif
  Eigen::Vector3d ret;
  ret << _m(2, 1), _m(0, 2), _m(1, 0);
  return ret;
}

Eigen::Matrix3d makeSkewSymmetric(const Eigen::Vector3d& _v) {
  Eigen::Matrix3d result = Eigen::Matrix3d::Zero();

  result(0, 1) = -_v(2);
  result(1, 0) =  _v(2);
  result(0, 2) =  _v(1);
  result(2, 0) = -_v(1);
  result(1, 2) = -_v(0);
  result(2, 1) =  _v(0);

  return result;
}

//==============================================================================
Eigen::Isometry3d getFrameOriginAxisZ(const Eigen::Vector3d& _origin,
                                      const Eigen::Vector3d& _axisZ)
{
  Eigen::Isometry3d result = Eigen::Isometry3d::Identity();

  // Compute orientation
  const Eigen::Vector3d& axisZ = _axisZ.normalized();
  Eigen::Vector3d axisY = axisZ.cross(Eigen::Vector3d::UnitX());
  if (axisY.norm() < 1e-6)
    axisY = axisZ.cross(Eigen::Vector3d::UnitY());
  axisY.normalize();

  const Eigen::Vector3d& axisX = (axisY.cross(axisZ)).normalized();

  // Assign orientation
  result.linear().col(0) = axisX;
  result.linear().col(1) = axisY;
  result.linear().col(2) = axisZ;

  // Assign translation
  result.translation() = _origin;

  // Verification
  assert(verifyTransform(result));

  return result;
}

}  // namespace math
}  // namespace dart<|MERGE_RESOLUTION|>--- conflicted
+++ resolved
@@ -1403,19 +1403,11 @@
 
 Eigen::Vector3d fromSkewSymmetric(const Eigen::Matrix3d& _m) {
 #ifndef NDEBUG
-<<<<<<< HEAD
-  if (fabs(_m(0, 0)) > DART_EPSILON
-      || fabs(_m(1, 1)) > DART_EPSILON
-      || fabs(_m(2, 2)) > DART_EPSILON) {
-    dtwarn << "[math::fromSkewSymmetric] Not skew a symmetric matrix:\n"
-           << _m << "\n";
-=======
   if (std::abs(_m(0, 0)) > DART_EPSILON
       || std::abs(_m(1, 1)) > DART_EPSILON
       || std::abs(_m(2, 2)) > DART_EPSILON) {
-    std::cout << "Not skew symmetric matrix" << std::endl;
-    std::cerr << _m << std::endl;
->>>>>>> 6e0829cc
+    dtwarn << "[math::fromSkewSymmetric] Not skew a symmetric matrix:\n"
+           << _m << "\n";
     return Eigen::Vector3d::Zero();
   }
 #endif
