--- conflicted
+++ resolved
@@ -60,7 +60,7 @@
 }
 
 //==============================================================================
-Node* NodeCleaner::getNode() const
+Node* NodeDestructor::getNode() const
 {
   return mNode;
 }
@@ -123,11 +123,7 @@
     return true;
   }
 
-<<<<<<< HEAD
   return !mAmAttached;
-=======
-  return (mBodyNode->mNodeMap.find(this) == mBodyNode->mNodeMap.end());
->>>>>>> 00816ec7
 }
 
 //==============================================================================
@@ -184,7 +180,6 @@
     return;
   }
 
-<<<<<<< HEAD
   // If we are in release mode, and the Node believes it is attached, then we
   // can shortcut this procedure
 #ifdef NDEBUG
@@ -201,13 +196,13 @@
   }
 
   std::vector<Node*>& nodes = it->second;
-  BodyNode::NodeCleanerSet& cleaners = mBodyNode->mNodeCleaners;
-
-  NodeCleanerPtr cleaner = generateCleaner();
+  BodyNode::NodeDestructorSet& destructors = mBodyNode->mNodeDestructors;
+
+  NodeDestructorPtr destructor = getOrCreateDestructor();
   if(INVALID_INDEX == mIndexInBodyNode)
   {
-    // If the Node was not in the map, then its cleaner should not be in the set
-    assert(cleaners.find(cleaner) == cleaners.end());
+    // If the Node was not in the map, then its destructor should not be in the set
+    assert(destructors.find(destructor) == destructors.end());
 
     // If this Node believes its index is invalid, then it should not exist
     // anywhere in the vector
@@ -216,21 +211,17 @@
     nodes.push_back(this);
     mIndexInBodyNode = nodes.size()-1;
 
-    cleaners.insert(cleaner);
+    destructors.insert(destructor);
   }
 
   assert(std::find(nodes.begin(), nodes.end(), this) != nodes.end());
-  assert(cleaners.find(cleaner) != cleaners.end());
+  assert(destructors.find(destructor) != destructors.end());
 
   const SkeletonPtr& skel = mBodyNode->getSkeleton();
   if(skel)
     skel->registerNode(this);
 
   mAmAttached = true;
-=======
-  if(mBodyNode->mNodeMap.end() == mBodyNode->mNodeMap.find(this))
-    mBodyNode->mNodeMap[this] = getOrCreateDestructor();
->>>>>>> 00816ec7
 }
 
 //==============================================================================
@@ -242,7 +233,6 @@
     return;
   }
 
-<<<<<<< HEAD
   // If we are in release mode, and the Node believes it is detached, then we
   // can shortcut this procedure.
 #ifdef NDEBUG
@@ -251,33 +241,30 @@
 #endif
 
   BodyNode::NodeMap::iterator it = mBodyNode->mNodeMap.find(typeid(*this));
-  NodeCleanerPtr cleaner = generateCleaner();
-
-  BodyNode::NodeCleanerSet& cleaners = mBodyNode->mNodeCleaners;
-=======
-  const auto it = mBodyNode->mNodeMap.find(this);
->>>>>>> 00816ec7
+  NodeDestructorPtr destructor = getOrCreateDestructor();
+
+  BodyNode::NodeDestructorSet& destructors = mBodyNode->mNodeDestructors;
 
   if(mBodyNode->mNodeMap.end() == it)
   {
     // If the Node was not in the map, then its index should be invalid
     assert(INVALID_INDEX == mIndexInBodyNode);
 
-    // If the Node was not in the map, then its cleaner should not be in the set
-    assert(cleaners.find(cleaner) == cleaners.end());
-    return;
-  }
-
-  BodyNode::NodeCleanerSet::iterator cleaner_iter = cleaners.find(cleaner);
-  // This Node's cleaner should be in the set of cleaners
-  assert(cleaners.end() != cleaner_iter);
+    // If the Node was not in the map, then its destructor should not be in the set
+    assert(destructors.find(destructor) == destructors.end());
+    return;
+  }
+
+  BodyNode::NodeDestructorSet::iterator destructor_iter = destructors.find(destructor);
+  // This Node's destructor should be in the set of destructors
+  assert(destructors.end() != destructor_iter);
 
   std::vector<Node*>& nodes = it->second;
 
   // This Node's index in the vector should be referring to this Node
   assert(nodes[mIndexInBodyNode] == this);
   nodes.erase(nodes.begin() + mIndexInBodyNode);
-  cleaners.erase(cleaner_iter);
+  destructors.erase(destructor_iter);
 
   // Reset all the Node indices that have been altered
   for(size_t i=mIndexInBodyNode; i < nodes.size(); ++i)
