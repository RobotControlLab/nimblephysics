/*
 * Copyright (c) 2014-2015, Georgia Tech Research Corporation
 * All rights reserved.
 *
 * Author(s): Michael X. Grey <mxgrey@gatech.edu>
 *
 * Georgia Tech Graphics Lab and Humanoid Robotics Lab
 *
 * Directed by Prof. C. Karen Liu and Prof. Mike Stilman
 * <karenliu@cc.gatech.edu> <mstilman@cc.gatech.edu>
 *
 * This file is provided under the following "BSD-style" License:
 *   Redistribution and use in source and binary forms, with or
 *   without modification, are permitted provided that the following
 *   conditions are met:
 *   * Redistributions of source code must retain the above copyright
 *     notice, this list of conditions and the following disclaimer.
 *   * Redistributions in binary form must reproduce the above
 *     copyright notice, this list of conditions and the following
 *     disclaimer in the documentation and/or other materials provided
 *     with the distribution.
 *   THIS SOFTWARE IS PROVIDED BY THE COPYRIGHT HOLDERS AND
 *   CONTRIBUTORS "AS IS" AND ANY EXPRESS OR IMPLIED WARRANTIES,
 *   INCLUDING, BUT NOT LIMITED TO, THE IMPLIED WARRANTIES OF
 *   MERCHANTABILITY AND FITNESS FOR A PARTICULAR PURPOSE ARE
 *   DISCLAIMED. IN NO EVENT SHALL THE COPYRIGHT HOLDER OR
 *   CONTRIBUTORS BE LIABLE FOR ANY DIRECT, INDIRECT, INCIDENTAL,
 *   SPECIAL, EXEMPLARY, OR CONSEQUENTIAL DAMAGES (INCLUDING, BUT NOT
 *   LIMITED TO, PROCUREMENT OF SUBSTITUTE GOODS OR SERVICES; LOSS OF
 *   USE, DATA, OR PROFITS; OR BUSINESS INTERRUPTION) HOWEVER CAUSED
 *   AND ON ANY THEORY OF LIABILITY, WHETHER IN CONTRACT, STRICT
 *   LIABILITY, OR TORT (INCLUDING NEGLIGENCE OR OTHERWISE) ARISING IN
 *   ANY WAY OUT OF THE USE OF THIS SOFTWARE, EVEN IF ADVISED OF THE
 *   POSSIBILITY OF SUCH DAMAGE.
 */

#include "dart/dynamics/Frame.h"
#include "dart/dynamics/Shape.h"
#include "dart/renderer/RenderInterface.h"
#include "dart/common/Console.h"

namespace dart {
namespace dynamics {

typedef std::set<Entity*> EntityPtrSet;
typedef std::set<Frame*> FramePtrSet;

//==============================================================================
Frame::Frame(Frame* _refFrame, const std::string& _name)
  : Entity(nullptr, _name, false),
    mWorldTransform(Eigen::Isometry3d::Identity()),
    mVelocity(Eigen::Vector6d::Zero()),
    mAcceleration(Eigen::Vector6d::Zero()),
    mAmWorld(false)
{
<<<<<<< HEAD
  mAmFrame = true;
=======
>>>>>>> d48b85af
  changeParentFrame(_refFrame);
}

//==============================================================================
Frame::~Frame()
{
  if(isWorld())
    return;

  changeParentFrame(NULL);

  // Inform all child entities that this Frame is disappearing by setting their
  // reference frames to the World frame.
  EntityPtrSet::iterator it=mChildEntities.begin(), end=mChildEntities.end();
  while( it != end )
    (*(it++))->changeParentFrame(Frame::World());
  // Note: When we instruct an Entity to change its parent Frame, it will erase
  // itself from this Frame's mChildEntities list. This would invalidate the
  // 'it' and clobber our attempt to iterate through the std::set if we applied
  // changeParentFrame() directly to the 'it' iterator. So instead we use the
  // post-increment operator to iterate 'it' forward and we apply
  // changeParentFrame() to the temporary iterator created by the
  // post-increment operator. Put simply: we increment 'it' forward once and
  // then apply changeParentFrame() to the pointer that 'it' held just before
  // it incremented.

  // The entity destructor takes care of informing the parent Frame that this
  // one is disappearing
}

//==============================================================================
Frame* Frame::World()
{
  static WorldFrame world;
  return &world;
}

//==============================================================================
const Eigen::Isometry3d& Frame::getWorldTransform() const
{
  if(mAmWorld)
    return mWorldTransform;

  if(mNeedTransformUpdate)
  {
    mWorldTransform = mParentFrame->getWorldTransform()*getRelativeTransform();
    mNeedTransformUpdate = false;
  }

  return mWorldTransform;
}

//==============================================================================
Eigen::Isometry3d Frame::getTransform(const Frame* _withRespectTo) const
{
  if(_withRespectTo->isWorld())
    return getWorldTransform();
  else if(_withRespectTo == mParentFrame)
    return getRelativeTransform();
  else if(_withRespectTo == this)
    return Eigen::Isometry3d::Identity();

  return _withRespectTo->getWorldTransform().inverse()*getWorldTransform();
}

//==============================================================================
const Eigen::Vector6d& Frame::getSpatialVelocity() const
{
  if(mAmWorld)
    return mVelocity;

  if(mNeedVelocityUpdate)
  {
    mVelocity = math::AdInvT(getRelativeTransform(),
                             getParentFrame()->getSpatialVelocity())
                + getRelativeSpatialVelocity();

    mNeedVelocityUpdate = false;
  }

  return mVelocity;
}

//==============================================================================
Eigen::Vector6d Frame::getSpatialVelocity(const Frame* _relativeTo,
                                          const Frame* _inCoordinatesOf) const
{
  if(this == _relativeTo)
    return Eigen::Vector6d::Zero();

  if(_relativeTo->isWorld())
  {
    if(this == _inCoordinatesOf)
      return getSpatialVelocity();

    if(_inCoordinatesOf->isWorld())
      return math::AdR(getWorldTransform(), getSpatialVelocity());

    return math::AdR(getTransform(_inCoordinatesOf), getSpatialVelocity());
  }

  const Eigen::Vector6d& result =
      (getSpatialVelocity() - math::AdT(_relativeTo->getTransform(this),
                                    _relativeTo->getSpatialVelocity())).eval();

  if(this == _inCoordinatesOf)
    return result;

  return math::AdR(getTransform(_inCoordinatesOf), result);
}

//==============================================================================
Eigen::Vector6d Frame::getSpatialVelocity(const Eigen::Vector3d& _offset) const
{
  return getSpatialVelocity(_offset, Frame::World(), this);
}

//==============================================================================
Eigen::Vector6d Frame::getSpatialVelocity(const Eigen::Vector3d& _offset,
                                          const Frame* _relativeTo,
                                          const Frame* _inCoordinatesOf) const
{
  if(this == _relativeTo)
    return Eigen::Vector6d::Zero();

  Eigen::Vector6d v = getSpatialVelocity();
  v.tail<3>().noalias() += v.head<3>().cross(_offset);

  if(_relativeTo->isWorld())
  {
    if(this == _inCoordinatesOf)
      return v;

    return math::AdR(getTransform(_inCoordinatesOf), v);
  }

  Eigen::Vector6d v_0 = math::AdT(_relativeTo->getTransform(this),
                                  _relativeTo->getSpatialVelocity());
  v_0.tail<3>().noalias() += v_0.head<3>().cross(_offset);

  v = v - v_0;

  if(this == _inCoordinatesOf)
    return v;

  return math::AdR(getTransform(_inCoordinatesOf), v);
}

//==============================================================================
Eigen::Vector3d Frame::getLinearVelocity(const Frame* _relativeTo,
                                         const Frame* _inCoordinatesOf) const
{
  return getSpatialVelocity(_relativeTo, _inCoordinatesOf).tail<3>();
}

//==============================================================================
Eigen::Vector3d Frame::getLinearVelocity(const Eigen::Vector3d& _offset,
                                         const Frame* _relativeTo,
                                         const Frame* _inCoordinatesOf) const
{
  return getSpatialVelocity(_offset, _relativeTo, _inCoordinatesOf).tail<3>();
}

//==============================================================================
Eigen::Vector3d Frame::getAngularVelocity(const Frame* _relativeTo,
                                          const Frame* _inCoordinatesOf) const
{
  return getSpatialVelocity(_relativeTo,_inCoordinatesOf).head<3>();
}

//==============================================================================
const Eigen::Vector6d& Frame::getSpatialAcceleration() const
{
  if(mAmWorld)
    return mAcceleration;

  if(mNeedAccelerationUpdate)
  {
    mAcceleration = math::AdInvT(getRelativeTransform(),
                                 getParentFrame()->getSpatialAcceleration())
        + getPrimaryRelativeAcceleration()
        + getPartialAcceleration();

    mNeedAccelerationUpdate = false;
  }

  return mAcceleration;
}

//==============================================================================
Eigen::Vector6d Frame::getSpatialAcceleration(
    const Frame* _relativeTo, const Frame* _inCoordinatesOf) const
{
  // Frame 2: this, Frame 1: _relativeTo, Frame O: _inCoordinatesOf
  // Acceleration of Frame 2 relative to Frame 1 in coordinates of O: a_21[O]
  // Total acceleration of Frame 2 in coordinates of Frame 2: a_2[2]
  // Velocity of Frame 2 relative to Frame 1 in coordinates of Frame 2: v_21[2]

  // a_21[O] = R_O2*( a_2[2] - X_21*a_1[1] - v_2[2] x v_21[2] )

  if(this == _relativeTo)
    return Eigen::Vector6d::Zero();

  if(_relativeTo->isWorld())
  {
    if(this == _inCoordinatesOf)
      return getSpatialAcceleration();

    if(_inCoordinatesOf->isWorld())
      return math::AdR(getWorldTransform(), getSpatialAcceleration());

    return math::AdR(getTransform(_inCoordinatesOf), getSpatialAcceleration());
  }

  const Eigen::Vector6d& result =
      (getSpatialAcceleration()
       - math::AdT(_relativeTo->getTransform(this),
                   _relativeTo->getSpatialAcceleration())
       - math::ad(getSpatialVelocity(),
                  getSpatialVelocity(_relativeTo, this))).eval();

  if(this == _inCoordinatesOf)
    return result;

  return math::AdR(getTransform(_inCoordinatesOf), result);
}

//==============================================================================
Eigen::Vector6d Frame::getSpatialAcceleration(const Eigen::Vector3d& _offset) const
{
  return getSpatialAcceleration(_offset, Frame::World(), this);
}

//==============================================================================
Eigen::Vector6d Frame::getSpatialAcceleration(const Eigen::Vector3d& _offset,
                                              const Frame* _relativeTo,
                                              const Frame* _inCoordinatesOf) const
{
  if(this == _relativeTo)
    return Eigen::Vector6d::Zero();

  // Compute spatial acceleration of the point
  Eigen::Vector6d a = getSpatialAcceleration();
  a.tail<3>().noalias() += a.head<3>().cross(_offset);

  if(_relativeTo->isWorld())
  {
    if(this == _inCoordinatesOf)
      return a;

    return math::AdR(getTransform(_inCoordinatesOf), a);
  }

  // Compute the spatial velocity of the point
  Eigen::Vector6d v = getSpatialVelocity();
  v.tail<3>().noalias() += v.head<3>().cross(_offset);

  // Compute the acceleration of the reference Frame
  Eigen::Vector6d a_ref = math::AdT(_relativeTo->getTransform(this),
                                    _relativeTo->getSpatialAcceleration());
  a_ref.tail<3>().noalias() += a_ref.head<3>().cross(_offset);

  // Compute the relative velocity of the point
  const Eigen::Vector6d& v_rel = getSpatialVelocity(_offset, _relativeTo, this);

  a = a - a_ref - math::ad(v, v_rel);

  if(this == _inCoordinatesOf)
    return a;

  return math::AdR(getTransform(_inCoordinatesOf), a);
}

//==============================================================================
Eigen::Vector3d Frame::getLinearAcceleration(
    const Frame* _relativeTo, const Frame* _inCoordinatesOf) const
{
  if(this == _relativeTo)
    return Eigen::Vector3d::Zero();

  const Eigen::Vector6d& v_rel = getSpatialVelocity(_relativeTo, this);

  // r'' = a + w x v
  const Eigen::Vector3d& a =
      (getSpatialAcceleration(_relativeTo, this).tail<3>()
       + v_rel.head<3>().cross(v_rel.tail<3>())).eval();

  if(this == _inCoordinatesOf)
    return a;

  return getTransform(_inCoordinatesOf).linear() * a;
}

//==============================================================================
Eigen::Vector3d Frame::getLinearAcceleration(const Eigen::Vector3d& _offset,
                                             const Frame* _relativeTo,
                                             const Frame* _inCoordinatesOf) const
{
  if(this == _relativeTo)
    return Eigen::Vector3d::Zero();

  const Eigen::Vector6d& v_rel = getSpatialVelocity(_offset, _relativeTo, this);
  const Eigen::Vector3d& a = (getSpatialAcceleration(_offset, _relativeTo,
                                                     this).tail<3>()
                               + v_rel.head<3>().cross(v_rel.tail<3>())).eval();

  if(this == _inCoordinatesOf)
    return a;

  return getTransform(_inCoordinatesOf).linear() * a;
}

//==============================================================================
Eigen::Vector3d Frame::getAngularAcceleration(
    const Frame* _relativeTo, const Frame* _inCoordinatesOf) const
{
  return getSpatialAcceleration(_relativeTo, _inCoordinatesOf).head<3>();
}

//==============================================================================
template <typename T>
static std::set<const T*> convertToConstSet(const std::set<T*>& _set)
{
  std::set<const T*> const_set;
  for(const auto& element : _set)
    const_set.insert(element);

  return const_set;
}

//==============================================================================
const std::set<Entity*>& Frame::getChildEntities()
{
  return mChildEntities;
}

//==============================================================================
const std::set<const Entity*> Frame::getChildEntities() const
{
  return convertToConstSet<Entity>(mChildEntities);
}

//==============================================================================
size_t Frame::getNumChildEntities() const
{
  return mChildEntities.size();
}

//==============================================================================
const std::set<Frame*>& Frame::getChildFrames()
{
  return mChildFrames;
}

//==============================================================================
std::set<const Frame*> Frame::getChildFrames() const
{
  return convertToConstSet<Frame>(mChildFrames);
}

//==============================================================================
size_t Frame::getNumChildFrames() const
{
  return mChildFrames.size();
}

//==============================================================================
bool Frame::isWorld() const
{
  return mAmWorld;
}

//==============================================================================
void Frame::draw(renderer::RenderInterface* _ri, const Eigen::Vector4d& _color,
                 bool _useDefaultColor, int _depth) const
{
  if(NULL == _ri)
    return;

  _ri->pushMatrix();

  // Use the relative transform of this Frame. We assume that we are being
  // called from the parent Frame's renderer.
  // TODO(MXG): This can cause trouble if the draw function is originally called
  // on an Entity or Frame which is not a child of the World Frame
  _ri->transform(getRelativeTransform());

  // _ri->pushName(???); TODO(MXG): What should we do about this for Frames?
  for(size_t i=0; i < mEntityP.mVizShapes.size(); ++i)
  {
    _ri->pushMatrix();
    mEntityP.mVizShapes[i]->draw(_ri, _color, _useDefaultColor);
    _ri->popMatrix();
  }
  // _ri.popName();

  // render the subtree
  for(Entity* entity : mChildEntities)
    entity->draw(_ri, _color, _useDefaultColor);

  _ri->popMatrix();
}

//==============================================================================
void Frame::notifyTransformUpdate()
{
  notifyVelocityUpdate(); // Global Velocity depends on the Global Transform

  // If we already know we need to update, just quit
  if(mNeedTransformUpdate)
    return;

  mNeedTransformUpdate = true;

  for(Entity* entity : mChildEntities)
    entity->notifyTransformUpdate();

  mTransformUpdatedSignal.raise(this);
}

//==============================================================================
void Frame::notifyVelocityUpdate()
{
  notifyAccelerationUpdate(); // Global Acceleration depends on Global Velocity

  // If we already know we need to update, just quit
  if(mNeedVelocityUpdate)
    return;

  mNeedVelocityUpdate = true;

  for(Entity* entity : mChildEntities)
    entity->notifyVelocityUpdate();

  mVelocityChangedSignal.raise(this);
}

//==============================================================================
void Frame::notifyAccelerationUpdate()
{
  // If we already know we need to update, just quit
  if(mNeedAccelerationUpdate)
    return;

  mNeedAccelerationUpdate = true;

  for(Entity* entity : mChildEntities)
    entity->notifyAccelerationUpdate();

  mAccelerationChangedSignal.raise(this);
}

//==============================================================================
void Frame::changeParentFrame(Frame* _newParentFrame)
{
  if (mParentFrame == _newParentFrame)
    return;

  if(_newParentFrame)
  {
    if(_newParentFrame->descendsFrom(this))
    {
      if(!(this->isWorld() && _newParentFrame->isWorld()))
      // We make an exception here for the World Frame, because it's special/unique
      {
        dtwarn << "[Frame::changeParentFrame] Attempting to create a circular "
               << "kinematic dependency by making Frame '" << getName()
               << "' a child of Frame '" << _newParentFrame->getName() << "'. "
               << "This will not be allowed.\n";
        return;
      }
    }
  }

  if(mParentFrame)
  {
    FramePtrSet::iterator it = mParentFrame->mChildFrames.find(this);
    if(it != mParentFrame->mChildFrames.end())
      mParentFrame->mChildFrames.erase(it);
  }

  if(nullptr==_newParentFrame)
  {
    Entity::changeParentFrame(_newParentFrame);
    return;
  }

  if(!mAmQuiet)
    _newParentFrame->mChildFrames.insert(this);
  Entity::changeParentFrame(_newParentFrame);
}

//==============================================================================
void Frame::processNewEntity(Entity*)
{
  // Do nothing
}

//==============================================================================
void Frame::processRemovedEntity(Entity*)
{
  // Do nothing
}

//==============================================================================
Frame::Frame()
  : Entity(this, "World", true),
    mWorldTransform(Eigen::Isometry3d::Identity()),
    mVelocity(Eigen::Vector6d::Zero()),
    mAcceleration(Eigen::Vector6d::Zero()),
    mAmWorld(true)
{
  mAmFrame = true;
}

//==============================================================================
const Eigen::Isometry3d& WorldFrame::getRelativeTransform() const
{
  return mRelativeTf;
}

//==============================================================================
const Eigen::Vector6d& WorldFrame::getRelativeSpatialVelocity() const
{
  return mZero;
}

//==============================================================================
const Eigen::Vector6d& WorldFrame::getRelativeSpatialAcceleration() const
{
  return mZero;
}

//==============================================================================
const Eigen::Vector6d& WorldFrame::getPrimaryRelativeAcceleration() const
{
  return mZero;
}

//==============================================================================
const Eigen::Vector6d& WorldFrame::getPartialAcceleration() const
{
  return mZero;
}

//==============================================================================
WorldFrame::WorldFrame()
  : Entity(NULL, "World", true),
    Frame(),
    mRelativeTf(Eigen::Isometry3d::Identity()),
    mZero(Eigen::Vector6d::Zero())
{
  changeParentFrame(this);
}

} // namespace dart
} // namespace dynamics<|MERGE_RESOLUTION|>--- conflicted
+++ resolved
@@ -47,16 +47,13 @@
 
 //==============================================================================
 Frame::Frame(Frame* _refFrame, const std::string& _name)
-  : Entity(nullptr, _name, false),
+  : Entity(_refFrame, _name, false),
     mWorldTransform(Eigen::Isometry3d::Identity()),
     mVelocity(Eigen::Vector6d::Zero()),
     mAcceleration(Eigen::Vector6d::Zero()),
     mAmWorld(false)
 {
-<<<<<<< HEAD
   mAmFrame = true;
-=======
->>>>>>> d48b85af
   changeParentFrame(_refFrame);
 }
 
