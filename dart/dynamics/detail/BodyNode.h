--- conflicted
+++ resolved
@@ -39,11 +39,7 @@
 
 #include <utility>
 
-<<<<<<< HEAD
-#include "dart/dynamics/BodyNode.h"
-=======
 #include "dart/dynamics/Skeleton.h"
->>>>>>> 00310f31
 
 namespace dart {
 namespace dynamics {
