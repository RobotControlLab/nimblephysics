/*
 * Copyright (c) 2011-2015, Georgia Tech Research Corporation
 * All rights reserved.
 *
 * Author(s): Sehoon Ha <sehoon.ha@gmail.com>
 *
 * Georgia Tech Graphics Lab and Humanoid Robotics Lab
 *
 * Directed by Prof. C. Karen Liu and Prof. Mike Stilman
 * <karenliu@cc.gatech.edu> <mstilman@cc.gatech.edu>
 *
 * This file is provided under the following "BSD-style" License:
 *   Redistribution and use in source and binary forms, with or
 *   without modification, are permitted provided that the following
 *   conditions are met:
 *   * Redistributions of source code must retain the above copyright
 *     notice, this list of conditions and the following disclaimer.
 *   * Redistributions in binary form must reproduce the above
 *     copyright notice, this list of conditions and the following
 *     disclaimer in the documentation and/or other materials provided
 *     with the distribution.
 *   THIS SOFTWARE IS PROVIDED BY THE COPYRIGHT HOLDERS AND
 *   CONTRIBUTORS "AS IS" AND ANY EXPRESS OR IMPLIED WARRANTIES,
 *   INCLUDING, BUT NOT LIMITED TO, THE IMPLIED WARRANTIES OF
 *   MERCHANTABILITY AND FITNESS FOR A PARTICULAR PURPOSE ARE
 *   DISCLAIMED. IN NO EVENT SHALL THE COPYRIGHT HOLDER OR
 *   CONTRIBUTORS BE LIABLE FOR ANY DIRECT, INDIRECT, INCIDENTAL,
 *   SPECIAL, EXEMPLARY, OR CONSEQUENTIAL DAMAGES (INCLUDING, BUT NOT
 *   LIMITED TO, PROCUREMENT OF SUBSTITUTE GOODS OR SERVICES; LOSS OF
 *   USE, DATA, OR PROFITS; OR BUSINESS INTERRUPTION) HOWEVER CAUSED
 *   AND ON ANY THEORY OF LIABILITY, WHETHER IN CONTRACT, STRICT
 *   LIABILITY, OR TORT (INCLUDING NEGLIGENCE OR OTHERWISE) ARISING IN
 *   ANY WAY OUT OF THE USE OF THIS SOFTWARE, EVEN IF ADVISED OF THE
 *   POSSIBILITY OF SUCH DAMAGE.
 */

#ifndef DART_RENDERER_LOADOPENGL_H_
#define DART_RENDERER_LOADOPENGL_H_

<<<<<<< HEAD
#if WIN32
=======
#if defined(_WIN32)
>>>>>>> 630df9ef
  #ifdef NOMINMAX
    #include <windows.h>
  #else
    #define NOMINMAX
    #include <windows.h>
    #undef NOMINMAX
  #endif
  #include <GL/gl.h>
  #include <GL/glu.h>
#elif defined(__linux__)
  #include <GL/gl.h>
  #include <GL/glu.h>
#elif defined(__APPLE__)
  #include <OpenGL/gl.h>
  #include <OpenGL/glu.h>
#else
  #error "Load OpenGL Error: What's your operating system?"
#endif

#endif  // DART_RENDERER_LOADOPENGL_H_<|MERGE_RESOLUTION|>--- conflicted
+++ resolved
@@ -37,11 +37,7 @@
 #ifndef DART_RENDERER_LOADOPENGL_H_
 #define DART_RENDERER_LOADOPENGL_H_
 
-<<<<<<< HEAD
-#if WIN32
-=======
 #if defined(_WIN32)
->>>>>>> 630df9ef
   #ifdef NOMINMAX
     #include <windows.h>
   #else
