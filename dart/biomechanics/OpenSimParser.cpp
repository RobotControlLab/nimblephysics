#include "dart/biomechanics/OpenSimParser.hpp"

#include <algorithm>
#include <cmath>
#include <filesystem>
#include <fstream>
#include <iostream>
#include <limits>
#include <memory>
#include <sstream>
#include <string>
#include <unordered_map>
#include <utility>
#include <vector>

#include <tinyxml2.h>

#include "dart/biomechanics/ForcePlate.hpp"
#include "dart/biomechanics/IKErrorReport.hpp"
#include "dart/biomechanics/macros.hpp"
#include "dart/common/Uri.hpp"
#include "dart/dynamics/BallJoint.hpp"
#include "dart/dynamics/BodyNode.hpp"
#include "dart/dynamics/BoxShape.hpp"
#include "dart/dynamics/CapsuleShape.hpp"
#include "dart/dynamics/ConstantCurveIncompressibleJoint.hpp"
#include "dart/dynamics/CustomJoint.hpp"
#include "dart/dynamics/EllipsoidJoint.hpp"
#include "dart/dynamics/EulerFreeJoint.hpp"
#include "dart/dynamics/EulerJoint.hpp"
#include "dart/dynamics/FreeJoint.hpp"
#include "dart/dynamics/Inertia.hpp"
#include "dart/dynamics/Joint.hpp"
#include "dart/dynamics/MeshShape.hpp"
#include "dart/dynamics/PrismaticJoint.hpp"
#include "dart/dynamics/RevoluteJoint.hpp"
#include "dart/dynamics/ScapulathoracicJoint.hpp"
#include "dart/dynamics/ShapeFrame.hpp"
#include "dart/dynamics/ShapeNode.hpp"
#include "dart/dynamics/Skeleton.hpp"
#include "dart/dynamics/SphereShape.hpp"
#include "dart/dynamics/TranslationalJoint.hpp"
#include "dart/dynamics/TranslationalJoint2D.hpp"
#include "dart/dynamics/UniversalJoint.hpp"
#include "dart/dynamics/WeldJoint.hpp"
#include "dart/math/ConstantFunction.hpp"
#include "dart/math/CustomFunction.hpp"
#include "dart/math/Geometry.hpp"
#include "dart/math/LinearFunction.hpp"
#include "dart/math/MathTypes.hpp"
#include "dart/math/PiecewiseLinearFunction.hpp"
#include "dart/math/PolynomialFunction.hpp"
#include "dart/math/SimmSpline.hpp"
#include "dart/utils/CompositeResourceRetriever.hpp"
#include "dart/utils/DartResourceRetriever.hpp"
#include "dart/utils/MJCFExporter.hpp"
#include "dart/utils/StringUtils.hpp"
#include "dart/utils/XmlHelpers.hpp"
#include "dart/utils/sdf/SdfParser.hpp"

using namespace std;

// Source: https://stackoverflow.com/a/145309/13177487
#include <stdio.h> /* defines FILENAME_MAX */
#ifdef WINDOWS
#include <direct.h>
#define GetCurrentDir _getcwd
#else
#include <unistd.h>
#define GetCurrentDir getcwd
#endif

namespace dart {
using namespace utils;
namespace biomechanics {

std::string to_string(double d)
{
  // Create an output string stream
  std::ostringstream ss;
  // Set Fixed -Point Notation
  ss << std::fixed;
  // Set precision to 10 digits
  ss << std::setprecision(10);
  // Add double to stream
  ss << d;
  // Get string from output string stream
  return ss.str();
}

// https://www.geeksforgeeks.org/round-the-given-number-to-nearest-multiple-of-10/
int roundToNearestMultiple(int n, int multiple)
{
  int a = (n / multiple) * multiple;
  int b = a + multiple;
  return (n - a > b - n) ? b : a;
}

bool endsWith(std::string const& fullString, std::string const& ending)
{
  if (fullString.length() >= ending.length())
  {
    return (
        0
        == fullString.compare(
            fullString.length() - ending.length(), ending.length(), ending));
  }
  else
  {
    return false;
  }
}

//==============================================================================
OpenSimFile::OpenSimFile(
    dynamics::SkeletonPtr skeleton, dynamics::MarkerMap markersMap)
  : skeleton(skeleton), markersMap(markersMap)
{
}

//==============================================================================
OpenSimFile::OpenSimFile()
{
}

//==============================================================================
common::ResourceRetrieverPtr ensureRetriever(
    const common::ResourceRetrieverPtr& _retriever)
{
  if (_retriever)
  {
    return _retriever;
  }
  else
  {
    auto newRetriever = std::make_shared<utils::CompositeResourceRetriever>();
    newRetriever->addSchemaRetriever(
        "file", std::make_shared<common::LocalResourceRetriever>());
    newRetriever->addSchemaRetriever("dart", DartResourceRetriever::create());
    return newRetriever;
  }
}

//==============================================================================
Eigen::Vector2s readVec2(tinyxml2::XMLElement* elem)
{
  const char* c = elem->GetText();
  char* q;
  Eigen::Vector2s vec;
  vec(0) = strtod(c, &q);
  vec(1) = strtod(q, &q);
  return vec;
}

Eigen::Vector3s readVec3(tinyxml2::XMLElement* elem)
{
  const char* c = elem->GetText();
  char* q;
  Eigen::Vector3s vec;
  vec(0) = strtod(c, &q);
  vec(1) = strtod(q, &q);
  vec(2) = strtod(q, &q);
  return vec;
}

std::string writeVec3(Eigen::Vector3s vec)
{
  return to_string((double)vec(0)) + " " + to_string((double)vec(1)) + " "
         + to_string((double)vec(2));
}

std::string writeVec6(Eigen::Vector6s vec)
{
  return to_string((double)vec(0)) + " " + to_string((double)vec(1)) + " "
         + to_string((double)vec(2)) + " " + to_string((double)vec(3)) + " "
         + to_string((double)vec(4)) + " " + to_string((double)vec(5));
}

Eigen::Vector6s readVec6(tinyxml2::XMLElement* elem)
{
  const char* c = elem->GetText();
  char* q;
  Eigen::Vector6s vec;
  vec(0) = strtod(c, &q);
  vec(1) = strtod(q, &q);
  vec(2) = strtod(q, &q);
  vec(3) = strtod(q, &q);
  vec(4) = strtod(q, &q);
  vec(5) = strtod(q, &q);
  return vec;
}

std::vector<s_t> readVecX(tinyxml2::XMLElement* elem)
{
  const char* c = elem->GetText();
  char* q = const_cast<char*>(c);
  std::vector<s_t> values;
  while (q != nullptr && *q != '\0')
  {
    s_t value = strtod(q, &q);
    values.push_back(value);
  }
  return values;
}

dynamics::EulerJoint::AxisOrder getAxisOrder(
    std::vector<Eigen::Vector3s> axisList)
{
  if (axisList[0].cwiseAbs() == Eigen::Vector3s::UnitX()
      && axisList[1].cwiseAbs() == Eigen::Vector3s::UnitY()
      && axisList[2].cwiseAbs() == Eigen::Vector3s::UnitZ())
  {
    return dynamics::EulerJoint::AxisOrder::XYZ;
  }
  else if (
      axisList[0].cwiseAbs() == Eigen::Vector3s::UnitZ()
      && axisList[1].cwiseAbs() == Eigen::Vector3s::UnitY()
      && axisList[2].cwiseAbs() == Eigen::Vector3s::UnitX())
  {
    return dynamics::EulerJoint::AxisOrder::ZYX;
  }
  else if (
      axisList[0].cwiseAbs() == Eigen::Vector3s::UnitZ()
      && axisList[1].cwiseAbs() == Eigen::Vector3s::UnitX()
      && axisList[2].cwiseAbs() == Eigen::Vector3s::UnitY())
  {
    return dynamics::EulerJoint::AxisOrder::ZXY;
  }
  else if (
      axisList[0].cwiseAbs() == Eigen::Vector3s::UnitX()
      && axisList[1].cwiseAbs() == Eigen::Vector3s::UnitZ()
      && axisList[2].cwiseAbs() == Eigen::Vector3s::UnitY())
  {
    return dynamics::EulerJoint::AxisOrder::XZY;
  }
  assert(false);
  // don't break the build when building as prod
  return dynamics::EulerJoint::AxisOrder::XYZ;
}

Eigen::Vector3s getAxisFlips(std::vector<Eigen::Vector3s> axisList)
{
  Eigen::Vector3s vec;
  vec(0) = (axisList[0] == -Eigen::Vector3s::UnitX()
            || axisList[0] == -Eigen::Vector3s::UnitY()
            || axisList[0] == -Eigen::Vector3s::UnitZ())
               ? -1.0
               : 1.0;
  vec(1) = (axisList[1] == -Eigen::Vector3s::UnitX()
            || axisList[1] == -Eigen::Vector3s::UnitY()
            || axisList[1] == -Eigen::Vector3s::UnitZ())
               ? -1.0
               : 1.0;
  vec(2) = (axisList[2] == -Eigen::Vector3s::UnitX()
            || axisList[2] == -Eigen::Vector3s::UnitY()
            || axisList[2] == -Eigen::Vector3s::UnitZ())
               ? -1.0
               : 1.0;
  return vec;
}

//==============================================================================
OpenSimFile OpenSimParser::parseOsim(
    const common::Uri& uri, const common::ResourceRetrieverPtr& nullOrRetriever)
{
  const common::ResourceRetrieverPtr retriever
      = ensureRetriever(nullOrRetriever);

  OpenSimFile null_file;
  null_file.skeleton = nullptr;

  //--------------------------------------------------------------------------
  // Load xml and create Document
  tinyxml2::XMLDocument osimFile;
  try
  {
    openXMLFile(osimFile, uri, retriever);
  }
  catch (std::exception const& e)
  {
    std::cout << "LoadFile [" << uri.toString() << "] Fails: " << e.what()
              << std::endl;
    return null_file;
  }

  common::Uri geometryURI
      = common::Uri::createFromRelativeUri(uri.toString(), "./Geometry/");
  return parseOsim(osimFile, uri.toString(), geometryURI.toString(), retriever);
}

//==============================================================================
OpenSimFile OpenSimParser::parseOsim(
    tinyxml2::XMLDocument& osimFile,
    const std::string fileNameForErrorDisplay,
    const std::string geometryFolder,
    const common::ResourceRetrieverPtr& nullOrGeometryRetriever)
{
  const common::ResourceRetrieverPtr geometryRetriever
      = ensureRetriever(nullOrGeometryRetriever);

  OpenSimFile null_file;
  null_file.skeleton = nullptr;

  //--------------------------------------------------------------------------
  tinyxml2::XMLElement* docElement
      = osimFile.FirstChildElement("OpenSimDocument");
  if (docElement == nullptr)
  {
    dterr << "OpenSim file[" << fileNameForErrorDisplay
          << "] does not contain <OpenSimDocument> as the root element.\n";
    return null_file;
  }
  tinyxml2::XMLElement* modelElement = docElement->FirstChildElement("Model");
  if (modelElement == nullptr)
  {
    dterr << "OpenSim file[" << fileNameForErrorDisplay
          << "] does not contain <Model> as the child of the root "
             "<OpenSimDocument> element.\n";
    return null_file;
  }
  tinyxml2::XMLElement* jointSet = modelElement->FirstChildElement("JointSet");

  OpenSimFile result;
  if (jointSet != nullptr)
  {
    // This is the newer format, where JointSet specifies the joints separately
    // from the body hierarchy
    result = readOsim40(
        docElement, fileNameForErrorDisplay, geometryFolder, geometryRetriever);
  }
  else
  {
    // This is the older format, where Joints are specified as childen of Bodies
    result = readOsim30(
        docElement, fileNameForErrorDisplay, geometryFolder, geometryRetriever);
  }

  tinyxml2::XMLElement* constraintSet
      = modelElement->FirstChildElement("ConstraintSet");
  if (constraintSet != nullptr)
  {
    tinyxml2::XMLElement* objectsList
        = constraintSet->FirstChildElement("objects");
    if (objectsList != nullptr)
    {
      constraintSet = objectsList;
    }

    tinyxml2::XMLElement* couplerConstraintCursor
        = objectsList->FirstChildElement("CoordinateCouplerConstraint");
    while (couplerConstraintCursor != nullptr)
    {
      std::string name(couplerConstraintCursor->Attribute("name"));
      tinyxml2::XMLElement* independentCoordinates
          = couplerConstraintCursor->FirstChildElement(
              "independent_coordinate_names");
      tinyxml2::XMLElement* dependentCoordinate
          = couplerConstraintCursor->FirstChildElement(
              "dependent_coordinate_name");
      if (independentCoordinates != nullptr && dependentCoordinate != nullptr)
      {
        std::string independent(independentCoordinates->GetText());
        std::string dependent(dependentCoordinate->GetText());

        // We can special case the patella, and only the patella, because it's
        // so tiny
        if ((independent == "knee_angle_r" && dependent == "knee_angle_r_beta")
            || (independent == "knee_angle_l" && dependent == "knee_angle_l"))
        {
          result.jointsDrivenBy.emplace_back(dependent, independent);
        }
        else
        {
          result.warnings.push_back(
              "Constraints are not supported by AddBiomechanics. Ignoring "
              "CoordinateCouplerConstraint \""
              + name + "\"");
        }
      }
      else
      {
        result.warnings.push_back(
            "Constraints are not supported by AddBiomechanics. Ignoring "
            "CoordinateCouplerConstraint \""
            + name + "\"");
      }
      couplerConstraintCursor = couplerConstraintCursor->NextSiblingElement(
          "CoordinateCouplerConstraint");
    }
  }

  return result;
}

//==============================================================================
/// This creates an XML configuration file, which you can pass to the OpenSim
/// scaling tool to rescale a skeleton
///
/// You can use this with the command: "opensim-cmd run-tool
/// ScalingInstructions.xml" to rescale an OpenSim model
void OpenSimParser::saveOsimScalingXMLFile(
    const std::string& subjectName,
    std::shared_ptr<dynamics::Skeleton> skel,
    double massKg,
    double heightM,
    const std::string& osimInputPath,
    const std::string& osimInputMarkersPath,
    const std::string& osimOutputPath,
    const std::string& scalingInstructionsOutputPath)
{
  using namespace tinyxml2;

  // clang-format off
  /**

  Here's an example file:

  <OpenSimDocument Version="40000">
    <ScaleTool name="subject01-scaled">
      <!--Mass of the subject in kg.  Subject-specific model generated by scaling step will have this total mass.-->
      <mass>72.599999999999994</mass>
      <!--Height of the subject in mm.  For informational purposes only (not used by scaling).-->
      <height>-1</height>
      <!--Age of the subject in years.  For informational purposes only (not used by scaling).-->
      <age>-1</age>
      <!--Notes for the subject.-->
      <notes>Unassigned</notes>
      <!--Specifies the name of the unscaled model (.osim) and the marker set.-->
      <GenericModelMaker>
        <!--Model file (.osim) for the unscaled model.-->
        <model_file>Unassigned</model_file>
        <!--Set of model markers used to scale the model. Scaling is done based on distances between model markers compared to the same distances between the corresponding experimental markers.-->
        <marker_set_file>Unassigned</marker_set_file>
      </GenericModelMaker>
      <!--Specifies parameters for scaling the model.-->
      <ModelScaler>
        <!--Whether or not to use the model scaler during scale-->
        <apply>true</apply>
        <!--Specifies the scaling method and order. Valid options are 'measurements', 'manualScale', singly or both in any sequence.-->
        <scaling_order> manualScale</scaling_order>
        <!--Specifies the measurements by which body segments are to be scaled.-->
        <MeasurementSet>
          <objects />
          <groups />
        </MeasurementSet>
        <!--Scale factors to be used for manual scaling.-->
        <ScaleSet>
          <objects>
            <Scale>
              <scales> 0.6 0.7 0.8</scales>
              <segment>pelvis</segment>
              <apply>true</apply>
            </Scale>
          </objects>
          <groups />
        </ScaleSet>
        <!--TRC file (.trc) containing the marker positions used for measurement-based scaling. This is usually a static trial, but doesn't need to be.  The marker-pair distances are computed for each time step in the TRC file and averaged across the time range.-->
        <marker_file>Unassigned</marker_file>
        <!--Time range over which to average marker-pair distances in the marker file (.trc) for measurement-based scaling.-->
        <time_range> -1 -1</time_range>
        <!--Flag (true or false) indicating whether or not to preserve relative mass between segments.-->
        <preserve_mass_distribution>false</preserve_mass_distribution>
        <!--Name of OpenSim model file (.osim) to write when done scaling.-->
        <output_model_file>Unassigned</output_model_file>
        <!--Name of file to write containing the scale factors that were applied to the unscaled model (optional).-->
        <output_scale_file>Unassigned</output_scale_file>
      </ModelScaler>
      <MarkerPlacer>
        <apply>false</apply>
      </MarkerPlacer>
      </ScaleTool>
  </OpenSimDocument>

  */
  // clang-format on

  XMLDocument xmlDoc;
  XMLElement* openSimRoot = xmlDoc.NewElement("OpenSimDocument");
  openSimRoot->SetAttribute("Version", "40000");
  xmlDoc.InsertFirstChild(openSimRoot);

  XMLElement* scaleToolRoot = xmlDoc.NewElement("ScaleTool");
  scaleToolRoot->SetAttribute("name", subjectName.c_str());
  openSimRoot->InsertEndChild(scaleToolRoot);

  XMLElement* mass = xmlDoc.NewElement("mass");
  mass->SetText(to_string(massKg).c_str());
  scaleToolRoot->InsertEndChild(mass);

  XMLElement* height = xmlDoc.NewElement("height");
  height->SetText(to_string(heightM).c_str());
  scaleToolRoot->InsertEndChild(height);

  XMLElement* age = xmlDoc.NewElement("age");
  age->SetText(std::to_string(-1).c_str());
  scaleToolRoot->InsertEndChild(age);

  XMLElement* notes = xmlDoc.NewElement("notes");
  notes->SetText("Unassigned");
  scaleToolRoot->InsertEndChild(notes);

  XMLElement* genericModelMaker = xmlDoc.NewElement("GenericModelMaker");
  scaleToolRoot->InsertEndChild(genericModelMaker);

  XMLElement* genericModelMaker_modelFile = xmlDoc.NewElement("model_file");
  genericModelMaker_modelFile->SetText(osimInputPath.c_str());
  genericModelMaker->InsertEndChild(genericModelMaker_modelFile);

  XMLElement* genericModelMaker_markerSetFile
      = xmlDoc.NewElement("marker_set_file");
  genericModelMaker_markerSetFile->SetText(osimInputMarkersPath.c_str());
  genericModelMaker->InsertEndChild(genericModelMaker_markerSetFile);

  XMLElement* markerPlacer = xmlDoc.NewElement("MarkerPlacer");
  scaleToolRoot->InsertEndChild(markerPlacer);

  XMLElement* markerPlacerApply = xmlDoc.NewElement("apply");
  markerPlacerApply->SetText("false");
  markerPlacer->InsertEndChild(markerPlacerApply);

  XMLElement* modelScaler = xmlDoc.NewElement("ModelScaler");
  scaleToolRoot->InsertEndChild(modelScaler);

  XMLElement* apply = xmlDoc.NewElement("apply");
  apply->SetText("true");
  modelScaler->InsertEndChild(apply);

  XMLElement* scalingOrder = xmlDoc.NewElement("scaling_order");
  scalingOrder->SetText(" manualScale");
  modelScaler->InsertEndChild(scalingOrder);

  XMLElement* measurementSet = xmlDoc.NewElement("MeasurementSet");
  modelScaler->InsertEndChild(measurementSet);
  XMLElement* objects = xmlDoc.NewElement("objects");
  measurementSet->InsertEndChild(objects);
  XMLElement* groups = xmlDoc.NewElement("groups");
  measurementSet->InsertEndChild(groups);

  XMLElement* scaleSet = xmlDoc.NewElement("ScaleSet");
  modelScaler->InsertEndChild(scaleSet);
  XMLElement* scaleSet_objects = xmlDoc.NewElement("objects");
  scaleSet->InsertEndChild(scaleSet_objects);

  for (int i = 0; i < skel->getNumBodyNodes(); i++)
  {
    XMLElement* scaleBody = xmlDoc.NewElement("Scale");
    scaleSet_objects->InsertEndChild(scaleBody);

    dynamics::BodyNode* body = skel->getBodyNode(i);

    XMLElement* scales = xmlDoc.NewElement("scales");
    // This is pretty much the whole point of this XML file - how much we'd like
    // to scale each body element
    Eigen::Vector3s scale = body->getScale();
    scales->SetText((" " + to_string((double)scale(0)) + " "
                     + to_string((double)scale(1)) + " "
                     + to_string((double)scale(2)))
                        .c_str());
    scaleBody->InsertEndChild(scales);

    XMLElement* segment = xmlDoc.NewElement("segment");
    segment->SetText(body->getName().c_str());
    scaleBody->InsertEndChild(segment);

    XMLElement* apply = xmlDoc.NewElement("apply");
    apply->SetText("true");
    scaleBody->InsertEndChild(apply);
  }

  XMLElement* markerFile = xmlDoc.NewElement("marker_file");
  markerFile->SetText("Unassigned");
  modelScaler->InsertEndChild(markerFile);

  XMLElement* timeRange = xmlDoc.NewElement("time_range");
  timeRange->SetText(" -1 1");
  modelScaler->InsertEndChild(timeRange);

  XMLElement* preserveMassDistribution
      = xmlDoc.NewElement("preserve_mass_distribution");
  preserveMassDistribution->SetText("false");
  modelScaler->InsertEndChild(preserveMassDistribution);

  XMLElement* outputModelFile = xmlDoc.NewElement("output_model_file");
  // This is the name of the output Osim file the scale tool will write when
  // done scaling
  outputModelFile->SetText(osimOutputPath.c_str());
  modelScaler->InsertEndChild(outputModelFile);

  XMLElement* outputScaleFile = xmlDoc.NewElement("output_scale_file");
  outputScaleFile->SetText("Unassigned");
  modelScaler->InsertEndChild(outputScaleFile);

  xmlDoc.SaveFile(scalingInstructionsOutputPath.c_str());
}

//==============================================================================
/// This creates an XML configuration file, which you can pass to the OpenSim
/// IK tool to recreate / validate the results of IK created from this tool
void OpenSimParser::saveOsimInverseKinematicsXMLFile(
    const std::string& subjectName,
    std::vector<std::string> markerNames,
    const std::string& osimInputModelPath,
    const std::string& osimInputTrcPath,
    const std::string& osimOutputMotPath,
    const std::string& ikInstructionsOutputPath)
{
  using namespace tinyxml2;

  // clang-format off
  /**

  Here's an example file:

  <OpenSimDocument Version="30000">
    <InverseKinemtaticsTool name="subject01">
        <!--Name of the .osim file used to construct a model.-->
        <model_file>subject01_simbody.osim</model_file>
        <!--Specify which optimizer to use (ipopt or cfsqp or jacobian).-->
        <!--Task set used to specify IK weights.-->
        <IKTaskSet name="gait2354_IK">
            <objects>
                <!-- Markers -->
                <IKMarkerTask name="Sternum"> <weight>1</weight> </IKMarkerTask>
                <IKMarkerTask name="R.Acromium"> <weight>0.5</weight></IKMarkerTask>
                <IKMarkerTask name="L.Acromium"> <weight> 0.5 </weight></IKMarkerTask>
                <IKMarkerTask name="Top.Head"> <weight> 0.1 </weight> </IKMarkerTask>
                <!-- . . additional <IKMarkerTask> tags cut for brevity . . -->
 
                <!-- Coordinates -->
                <IKCoordinateTask name="subtalar_angle_r"> <value> 0 </value></IKCoordinateTask>
                <IKCoordinateTask name="mtp_angle_r"> <value> 0 </value></IKCoordinateTask>
                <IKCoordinateTask name="subtalar_angle_l"> <value> 0 </value></IKCoordinateTask>
                <IKCoordinateTask name="mtp_angle_l"> <value> 0 </value></IKCoordinateTask>
         </objects>
        </IKTaskSet>
        <!--Parameters for solving the IK problem for each trial. Each trial
        should get a seperate SimmIKTril block.-->
        <!--TRC file (.trc) containing the time history of experimental marker
                    positions.-->
        <marker_file>subject01_walk1.trc</marker_file>
        <!--Name of file containing the joint angles used to set the initial
                    configuration of the model -->
        <coordinate_file></coordinate_file>
        <!--Time range over which the IK problem is solved.-->
        <time_range>0.4 1.60</time_range>
        <!--Name of the motion file (.mot) to which the results should be written.-->
        <output_motion_file>subject01_walk1_ik.mot</output_motion_file>
        <!--A positive scalar that is used to weight the importance of satisfying 
            constraints.A weighting of 'Infinity' or if it is unassigned results in 
            the constraints being strictly enforced.-->
        <constraint_weight>20.0</constraint_weight>
        <!--The accuracy of the solution in absolute terms. I.e. the number of significant
            digits to which the solution can be trusted.-->
        <accuracy>1e-5</accuracy>
    </InverseKinemtaticsTool>
  </OpenSimDocument>

  */
  // clang-format on

  XMLDocument xmlDoc;
  XMLElement* openSimRoot = xmlDoc.NewElement("OpenSimDocument");
  openSimRoot->SetAttribute("Version", "40000");
  xmlDoc.InsertFirstChild(openSimRoot);

  XMLElement* toolRoot = xmlDoc.NewElement("InverseKinematicsTool");
  toolRoot->SetAttribute("name", subjectName.c_str());
  openSimRoot->InsertEndChild(toolRoot);

  XMLElement* modelFile = xmlDoc.NewElement("model_file");
  modelFile->SetText(osimInputModelPath.c_str());
  toolRoot->InsertEndChild(modelFile);

  XMLElement* taskSet = xmlDoc.NewElement("IKTaskSet");
  taskSet->SetAttribute("name", "IK_tasks");
  toolRoot->InsertEndChild(taskSet);
  XMLElement* taskList = xmlDoc.NewElement("objects");
  taskSet->InsertEndChild(taskList);
  for (std::string& markerName : markerNames)
  {
    XMLElement* markerNode = xmlDoc.NewElement("IKMarkerTask");
    markerNode->SetAttribute("name", markerName.c_str());
    taskList->InsertEndChild(markerNode);
    XMLElement* markerWeight = xmlDoc.NewElement("weight");
    markerWeight->SetText("1.0");
    markerNode->InsertEndChild(markerWeight);
    XMLElement* markerApply = xmlDoc.NewElement("apply");
    markerApply->SetText("true");
    markerNode->InsertEndChild(markerApply);
  }

  XMLElement* markerFile = xmlDoc.NewElement("marker_file");
  markerFile->SetText(osimInputTrcPath.c_str());
  toolRoot->InsertEndChild(markerFile);

  XMLElement* outputMotionFile = xmlDoc.NewElement("output_motion_file");
  outputMotionFile->SetText(osimOutputMotPath.c_str());
  toolRoot->InsertEndChild(outputMotionFile);

  XMLElement* accuracy = xmlDoc.NewElement("accuracy");
  accuracy->SetText("1e-5");
  toolRoot->InsertEndChild(accuracy);

  XMLElement* reportErrors = xmlDoc.NewElement("report_errors");
  reportErrors->SetText("true");
  toolRoot->InsertEndChild(reportErrors);

  xmlDoc.SaveFile(ikInstructionsOutputPath.c_str());
}

//==============================================================================
/// This creates an XML configuration file, which you can pass to the OpenSim
/// ID tool to recreate / validate the results of ID created from this tool
void OpenSimParser::saveOsimInverseDynamicsRawForcesXMLFile(
    const std::string& subjectName,
    std::shared_ptr<dynamics::Skeleton> skel,
    const Eigen::MatrixXs& poses,
    const std::vector<biomechanics::ForcePlate> forcePlates,
    const std::string& grfForcesPath,
    const std::string& forcesOutputPath)
{
  using namespace tinyxml2;

  // 1. First we need to figure out which bones are the feet -- default to
  // calcaneous bones

  std::vector<std::string> footBodyNames;
  for (int i = 0; i < skel->getNumBodyNodes(); i++)
  {
    std::string bodyName = skel->getBodyNode(i)->getName();
    if (bodyName.find("calcn") != std::string::npos
        || bodyName.find("Foot") != std::string::npos
        || bodyName.find("foot") != std::string::npos
        || bodyName.find("talus") != std::string::npos)
    {
      footBodyNames.push_back(bodyName);
    }
  }

  // 2. Next we need to figure out which force plates measure which foot. This
  // is done pretty heuristically, by just choosing the foot that gets closest
  // to that force plate throughout the whole trajectory.

  std::vector<int> closestBodyToForcePlate;
  std::vector<s_t> closestBodyToForcePlateDistance;

  for (int j = 0; j < forcePlates.size(); j++)
  {
    closestBodyToForcePlate.push_back(0);
    closestBodyToForcePlateDistance.push_back(
        std::numeric_limits<double>::infinity());
  }

  Eigen::VectorXs originalPos = skel->getPositions();
  for (int t = 0; t < poses.cols(); t++)
  {
    skel->setPositions(poses.col(t));

    for (int i = 0; i < footBodyNames.size(); i++)
    {
      dynamics::BodyNode* body = skel->getBodyNode(footBodyNames[i]);
      Eigen::Vector3s pos = body->getWorldTransform().translation();
      for (int j = 0; j < forcePlates.size(); j++)
      {
        s_t sumDist = 0.0;
        for (Eigen::Vector3s corner : forcePlates[j].corners)
        {
          sumDist += (pos - corner).squaredNorm();
        }

        if (sumDist < closestBodyToForcePlateDistance[j])
        {
          closestBodyToForcePlateDistance[j] = sumDist;
          closestBodyToForcePlate[j] = i;
        }
      }
    }
  }
  skel->setPositions(originalPos);

  // 3. Finally, we can write out the XML file

  // clang-format off
  /**

  Here's an example file:

  <OpenSimDocument Version="40000">
    <ExternalLoads name="DJ1">
      <objects>
        <ExternalForce name="RightGRF">
          <!--Name of the body the force is applied to.-->
          <applied_to_body>calcn_r</applied_to_body>
          <!--Name of the body the force is expressed in (default is ground).-->
          <force_expressed_in_body>ground</force_expressed_in_body>
          <!--Name of the body the point is expressed in (default is ground).-->
          <point_expressed_in_body>ground</point_expressed_in_body>
          <!--Identifier (string) to locate the force to be applied in the data source.-->
          <force_identifier>R_ground_force_v</force_identifier>
          <!--Identifier (string) to locate the point to be applied in the data source.-->
          <point_identifier>R_ground_force_p</point_identifier>
          <!--Identifier (string) to locate the torque to be applied in the data source.-->
          <torque_identifier>R_ground_torque_</torque_identifier>
        </ExternalForce>
        <ExternalForce name="LeftGRF">
          <!--Name of the body the force is applied to.-->
          <applied_to_body>calcn_l</applied_to_body>
          <!--Name of the body the force is expressed in (default is ground).-->
          <force_expressed_in_body>ground</force_expressed_in_body>
          <!--Name of the body the point is expressed in (default is ground).-->
          <point_expressed_in_body>ground</point_expressed_in_body>
          <!--Identifier (string) to locate the force to be applied in the data source.-->
          <force_identifier>L_ground_force_v</force_identifier>
          <!--Identifier (string) to locate the point to be applied in the data source.-->
          <point_identifier>L_ground_force_p</point_identifier>
          <!--Identifier (string) to locate the torque to be applied in the data source.-->
          <torque_identifier>L_ground_torque_</torque_identifier>
        </ExternalForce>
      </objects>
      <groups />
      <!--Storage file (.sto) containing (3) components of force and/or torque and point of application.Note: this file overrides the data source specified by the individual external forces if specified.-->
      <datafile>DJ1_forces.mot</datafile>
    </ExternalLoads>
  </OpenSimDocument>

  */
  // clang-format on

  XMLDocument xmlDoc;
  XMLElement* openSimRoot = xmlDoc.NewElement("OpenSimDocument");
  openSimRoot->SetAttribute("Version", "40000");
  xmlDoc.InsertFirstChild(openSimRoot);

  XMLElement* toolRoot = xmlDoc.NewElement("ExternalLoads");
  toolRoot->SetAttribute("name", subjectName.c_str());
  openSimRoot->InsertEndChild(toolRoot);

  XMLElement* loadsList = xmlDoc.NewElement("objects");
  toolRoot->InsertEndChild(loadsList);

  for (int i = 0; i < forcePlates.size(); i++)
  {
    XMLElement* forceNode = xmlDoc.NewElement("ExternalForce");
    std::string plateNumber = std::to_string(i + 1);
    forceNode->SetAttribute("name", ("ForcePlate" + plateNumber).c_str());
    loadsList->InsertEndChild(forceNode);

    XMLElement* appliedToBody = xmlDoc.NewElement("applied_to_body");
    appliedToBody->SetText(footBodyNames[closestBodyToForcePlate[i]].c_str());
    forceNode->InsertEndChild(appliedToBody);

    XMLElement* forceExpressedInBody
        = xmlDoc.NewElement("force_expressed_in_body");
    forceExpressedInBody->SetText("ground");
    forceNode->InsertEndChild(forceExpressedInBody);

    XMLElement* pointExpressedInBody
        = xmlDoc.NewElement("point_expressed_in_body");
    pointExpressedInBody->SetText("ground");
    forceNode->InsertEndChild(pointExpressedInBody);

    XMLElement* forceIdentifier = xmlDoc.NewElement("force_identifier");
    forceIdentifier->SetText(("ground_force_" + plateNumber + "_v").c_str());
    forceNode->InsertEndChild(forceIdentifier);

    XMLElement* pointIdentifier = xmlDoc.NewElement("point_identifier");
    pointIdentifier->SetText(("ground_force_" + plateNumber + "_p").c_str());
    forceNode->InsertEndChild(pointIdentifier);

    XMLElement* torqueIdentifier = xmlDoc.NewElement("torque_identifier");
    torqueIdentifier->SetText(("ground_force_" + plateNumber + "_m").c_str());
    forceNode->InsertEndChild(torqueIdentifier);
  }

  XMLElement* grfFile = xmlDoc.NewElement("datafile");
  grfFile->SetText(grfForcesPath.c_str());
  toolRoot->InsertEndChild(grfFile);

  xmlDoc.SaveFile(forcesOutputPath.c_str());
}

//==============================================================================
/// This creates an XML configuration file, which you can pass to the OpenSim
/// ID tool to recreate / validate the results of ID created from this tool
void OpenSimParser::saveOsimInverseDynamicsProcessedForcesXMLFile(
    const std::string& subjectName,
    const std::vector<dynamics::BodyNode*> contactBodies,
    const std::string& grfForcesPath,
    const std::string& forcesOutputPath)
{
  using namespace tinyxml2;

  // We can write out the XML file

  // clang-format off
  /**

  Here's an example file:

  <OpenSimDocument Version="40000">
    <ExternalLoads name="DJ1">
      <objects>
        <ExternalForce name="RightGRF">
          <!--Name of the body the force is applied to.-->
          <applied_to_body>calcn_r</applied_to_body>
          <!--Name of the body the force is expressed in (default is ground).-->
          <force_expressed_in_body>ground</force_expressed_in_body>
          <!--Name of the body the point is expressed in (default is ground).-->
          <point_expressed_in_body>ground</point_expressed_in_body>
          <!--Identifier (string) to locate the force to be applied in the data source.-->
          <force_identifier>R_ground_force_v</force_identifier>
          <!--Identifier (string) to locate the point to be applied in the data source.-->
          <point_identifier>R_ground_force_p</point_identifier>
          <!--Identifier (string) to locate the torque to be applied in the data source.-->
          <torque_identifier>R_ground_torque_</torque_identifier>
        </ExternalForce>
        <ExternalForce name="LeftGRF">
          <!--Name of the body the force is applied to.-->
          <applied_to_body>calcn_l</applied_to_body>
          <!--Name of the body the force is expressed in (default is ground).-->
          <force_expressed_in_body>ground</force_expressed_in_body>
          <!--Name of the body the point is expressed in (default is ground).-->
          <point_expressed_in_body>ground</point_expressed_in_body>
          <!--Identifier (string) to locate the force to be applied in the data source.-->
          <force_identifier>L_ground_force_v</force_identifier>
          <!--Identifier (string) to locate the point to be applied in the data source.-->
          <point_identifier>L_ground_force_p</point_identifier>
          <!--Identifier (string) to locate the torque to be applied in the data source.-->
          <torque_identifier>L_ground_torque_</torque_identifier>
        </ExternalForce>
      </objects>
      <groups />
      <!--Storage file (.sto) containing (3) components of force and/or torque and point of application.Note: this file overrides the data source specified by the individual external forces if specified.-->
      <datafile>DJ1_forces.mot</datafile>
    </ExternalLoads>
  </OpenSimDocument>

  */
  // clang-format on

  XMLDocument xmlDoc;
  XMLElement* openSimRoot = xmlDoc.NewElement("OpenSimDocument");
  openSimRoot->SetAttribute("Version", "40000");
  xmlDoc.InsertFirstChild(openSimRoot);

  XMLElement* toolRoot = xmlDoc.NewElement("ExternalLoads");
  toolRoot->SetAttribute("name", subjectName.c_str());
  openSimRoot->InsertEndChild(toolRoot);

  XMLElement* loadsList = xmlDoc.NewElement("objects");
  toolRoot->InsertEndChild(loadsList);

  for (int i = 0; i < contactBodies.size(); i++)
  {
    XMLElement* forceNode = xmlDoc.NewElement("ExternalForce");
    std::string plateNumber = contactBodies[i]->getName();
    forceNode->SetAttribute("name", ("ForcePlate_" + plateNumber).c_str());
    loadsList->InsertEndChild(forceNode);

    XMLElement* appliedToBody = xmlDoc.NewElement("applied_to_body");
    appliedToBody->SetText(contactBodies[i]->getName().c_str());
    forceNode->InsertEndChild(appliedToBody);

    XMLElement* forceExpressedInBody
        = xmlDoc.NewElement("force_expressed_in_body");
    forceExpressedInBody->SetText("ground");
    forceNode->InsertEndChild(forceExpressedInBody);

    XMLElement* pointExpressedInBody
        = xmlDoc.NewElement("point_expressed_in_body");
    pointExpressedInBody->SetText("ground");
    forceNode->InsertEndChild(pointExpressedInBody);

    XMLElement* forceIdentifier = xmlDoc.NewElement("force_identifier");
    forceIdentifier->SetText(("ground_force_" + plateNumber + "_v").c_str());
    forceNode->InsertEndChild(forceIdentifier);

    XMLElement* pointIdentifier = xmlDoc.NewElement("point_identifier");
    pointIdentifier->SetText(("ground_force_" + plateNumber + "_p").c_str());
    forceNode->InsertEndChild(pointIdentifier);

    XMLElement* torqueIdentifier = xmlDoc.NewElement("torque_identifier");
    torqueIdentifier->SetText(("ground_force_" + plateNumber + "_m").c_str());
    forceNode->InsertEndChild(torqueIdentifier);
  }

  XMLElement* grfFile = xmlDoc.NewElement("datafile");
  grfFile->SetText(grfForcesPath.c_str());
  toolRoot->InsertEndChild(grfFile);

  xmlDoc.SaveFile(forcesOutputPath.c_str());
}

//==============================================================================
/// This creates an XML configuration file, which you can pass to the OpenSim
/// ID tool to recreate / validate the results of ID created from this tool
void OpenSimParser::saveOsimInverseDynamicsXMLFile(
    const std::string& subjectName,
    const std::string& osimInputModelPath,
    const std::string& osimInputMotPath,
    const std::string& osimForcesXmlPath,
    const std::string& osimOutputStoPath,
    const std::string& osimOutputBodyForcesStoPath,
    const std::string& idInstructionsOutputPath,
    const s_t startTime,
    const s_t endTime)
{
  using namespace tinyxml2;

  // clang-format off
  /**

  Here's an example file:

  <OpenSimDocument Version="40000">
    <InverseDynamicsTool name="DJ1">
      <!--Name of the .osim file used to construct a model.-->
      <model_file>LaiArnoldModified2017_poly_withArms_weldHand\LaiArnoldModified2017_poly_withArms_weldHand_scaled.osim</model_file>
      <!--List of forces by individual or grouping name (e.g. All, actuators, muscles, ...) to be excluded when computing model dynamics. 'All' also excludes external loads added via 'external_loads_file'.-->
      <forces_to_exclude> Muscles</forces_to_exclude>
      <!--XML file (.xml) containing the external loads applied to the model as a set of ExternalForce(s).-->
      <external_loads_file>Setup_EL_DJ1.xml</external_loads_file>
      <!--The name of the file containing coordinate data. Can be a motion (.mot) or a states (.sto) file.-->
      <coordinates_file>ik.mot</coordinates_file>
      <!--The time range to consider for inverse dynamics, in seconds-->
      <time_range> 0 1.3</time_range>
      <!--Name of the storage file (.sto) to which the generalized forces are written.-->
      <output_gen_force_file>DJ1.sto</output_gen_force_file>
      <!--List of joints (keyword All, for all joints) to report body forces acting at the joint frame expressed in ground.-->
      <joints_to_report_body_forces />
      <!--Name of the storage file (.sto) to which the body forces at specified joints are written.-->
      <output_body_forces_file>body_forces_at_joints.sto</output_body_forces_file>
    </InverseDynamicsTool>
  </OpenSimDocument>

  */
  // clang-format on

  XMLDocument xmlDoc;
  XMLElement* openSimRoot = xmlDoc.NewElement("OpenSimDocument");
  openSimRoot->SetAttribute("Version", "40000");
  xmlDoc.InsertFirstChild(openSimRoot);

  XMLElement* toolRoot = xmlDoc.NewElement("InverseDynamicsTool");
  toolRoot->SetAttribute("name", subjectName.c_str());
  openSimRoot->InsertEndChild(toolRoot);

  XMLElement* modelFile = xmlDoc.NewElement("model_file");
  modelFile->SetText(osimInputModelPath.c_str());
  toolRoot->InsertEndChild(modelFile);

  XMLElement* forcesToExclude = xmlDoc.NewElement("forces_to_exclude");
  forcesToExclude->SetText("Muscles");
  toolRoot->InsertEndChild(forcesToExclude);

  XMLElement* timeRange = xmlDoc.NewElement("time_range");
  timeRange->SetText(
      (" " + std::to_string(startTime) + " " + std::to_string(endTime))
          .c_str());
  toolRoot->InsertEndChild(timeRange);

  XMLElement* externalLoadsFile = xmlDoc.NewElement("external_loads_file");
  externalLoadsFile->SetText(osimForcesXmlPath.c_str());
  toolRoot->InsertEndChild(externalLoadsFile);

  XMLElement* inputMotionFile = xmlDoc.NewElement("coordinates_file");
  inputMotionFile->SetText(osimInputMotPath.c_str());
  toolRoot->InsertEndChild(inputMotionFile);

  XMLElement* outputForceFile = xmlDoc.NewElement("output_gen_force_file");
  outputForceFile->SetText(osimOutputStoPath.c_str());
  toolRoot->InsertEndChild(outputForceFile);

  XMLElement* jointsToReportBodyForces
      = xmlDoc.NewElement("joints_to_report_body_forces");
  toolRoot->InsertEndChild(jointsToReportBodyForces);

  XMLElement* outputBodyForcesFile
      = xmlDoc.NewElement("output_body_forces_file");
  outputBodyForcesFile->SetText(osimOutputBodyForcesStoPath.c_str());
  toolRoot->InsertEndChild(outputBodyForcesFile);

  xmlDoc.SaveFile(idInstructionsOutputPath.c_str());
}

/// This gets called by rationalizeCustomJoints()
template <std::size_t Dimension>
void OpenSimParser::updateCustomJointXML(
    tinyxml2::XMLElement* element, dynamics::CustomJoint<Dimension>* joint)
{
  (void)element;
  (void)joint;
  string parent_offset_frame;
  if (element->FirstChildElement("socket_parent_frame"))
  {
    parent_offset_frame
        = string(element->FirstChildElement("socket_parent_frame")->GetText());
  }
  else if (element->FirstChildElement("socket_parent_frame_connectee_name"))
  {
    parent_offset_frame = string(
        element->FirstChildElement("socket_parent_frame_connectee_name")
            ->GetText());
  }
  else
  {
    std::cout << "OpenSimParser encountered an error! Joint \""
              << joint->getName()
              << "\" does not specify either a <socket_parent_frame> or a "
                 "<socket_parent_frame_connectee_name>! This may be because "
                 "the OpenSim file is in an older and unsupported version. "
                 "Try a newer format."
              << std::endl;
    return;
  }
  string child_offset_frame;
  if (element->FirstChildElement("socket_child_frame"))
  {
    child_offset_frame
        = string(element->FirstChildElement("socket_child_frame")->GetText());
  }
  else if (element->FirstChildElement("socket_child_frame_connectee_name"))
  {
    child_offset_frame
        = string(element->FirstChildElement("socket_child_frame_connectee_name")
                     ->GetText());
  }
  else
  {
    std::cout << "OpenSimParser encountered an error! Joint \""
              << joint->getName()
              << "\" does not specify either a <socket_child_frame> or a "
                 "<socket_child_frame_connectee_name>! This may be because "
                 "the OpenSim file is particularly old. Try a newer format."
              << std::endl;
    return;
  }

  // 1. Update the getTransformFromParentBodyNode() and
  // getTransformFromChildBodyNode()
  tinyxml2::XMLElement* frames = element->FirstChildElement("frames");
  if (frames)
  {
    tinyxml2::XMLElement* framesCursor = frames->FirstChildElement();
    while (framesCursor)
    {
      string name(framesCursor->Attribute("name"));
      Eigen::Isometry3s T = Eigen::Isometry3s::Identity();
      if (name == parent_offset_frame)
      {
        // Update from parent
        T = joint->getTransformFromParentBodyNode();
      }
      else if (name == child_offset_frame)
      {
        // Update from child
        T = joint->getTransformFromChildBodyNode();
      }
      framesCursor->FirstChildElement("translation")
          ->SetText((to_string((double)T.translation()(0)) + " "
                     + to_string((double)T.translation()(1)) + " "
                     + to_string((double)T.translation()(2)))
                        .c_str());

      framesCursor = framesCursor->NextSiblingElement();
    }
  }

  // 2. Update the custom functions

  tinyxml2::XMLElement* spatialTransform
      = element->FirstChildElement("SpatialTransform");
  tinyxml2::XMLElement* transformAxisCursor
      = spatialTransform->FirstChildElement("TransformAxis");
  int rawIndex = 0;
  while (transformAxisCursor)
  {
    tinyxml2::XMLElement* function
        = transformAxisCursor->FirstChildElement("function");

    int index = rawIndex;
    // For the translation coordinates, we shuffle the axis order when we
    // construct the joint, so we have to reconstruct that for edits
    if (index >= 3)
    {
      Eigen::Vector3s axis
          = readVec3(transformAxisCursor->FirstChildElement("axis"));
      if (axis == Eigen::Vector3s::UnitX())
      {
        index = 3;
      }
      else if (axis == Eigen::Vector3s::UnitY())
      {
        index = 4;
      }
      else if (axis == Eigen::Vector3s::UnitZ())
      {
        index = 5;
      }
    }

    // On v3 files, there is no "function" wrapper tag
    if (function == nullptr)
    {
      function = transformAxisCursor;
    }
    tinyxml2::XMLElement* linearFunction
        = function->FirstChildElement("LinearFunction");
    tinyxml2::XMLElement* simmSpline
        = function->FirstChildElement("SimmSpline");
    tinyxml2::XMLElement* piecewiseLinear
        = function->FirstChildElement("PiecewiseLinearFunction");
    tinyxml2::XMLElement* polynomialFunction
        = function->FirstChildElement("PolynomialFunction");
    // This only exists in v4 files
    tinyxml2::XMLElement* constant = function->FirstChildElement("Constant");
    // This only exists in v3 files
    tinyxml2::XMLElement* multiplier
        = function->FirstChildElement("MultiplierFunction");
    if (multiplier != nullptr)
    {
      tinyxml2::XMLElement* childFunction
          = multiplier->FirstChildElement("function");
      assert(childFunction != nullptr);
      if (childFunction != nullptr)
      {
        constant = childFunction->FirstChildElement("Constant");
        simmSpline = childFunction->FirstChildElement("SimmSpline");
        piecewiseLinear
            = function->FirstChildElement("PiecewiseLinearFunction");
        linearFunction = childFunction->FirstChildElement("LinearFunction");
        polynomialFunction
            = childFunction->FirstChildElement("PolynomialFunction");
        assert(
            constant || simmSpline || piecewiseLinear || linearFunction
            || polynomialFunction);
      }
    }

    if (constant != nullptr)
    {
      constant->FirstChildElement("value")->SetText(
          to_string((double)(static_cast<math::ConstantFunction*>(
                                 joint->getCustomFunction(index).get())
                                 ->mValue))
              .c_str());
    }
    else if (linearFunction != nullptr)
    {
      math::LinearFunction* linear = static_cast<math::LinearFunction*>(
          joint->getCustomFunction(index).get());

      linearFunction->FirstChildElement("coefficients")
          ->SetText((to_string((double)linear->mSlope) + " "
                     + to_string((double)linear->mYIntercept))
                        .c_str());
    }
    else if (polynomialFunction != nullptr)
    {
      math::PolynomialFunction* polynomial
          = static_cast<math::PolynomialFunction*>(
              joint->getCustomFunction(index).get());

      std::string coeffString = "";
      for (int i = polynomial->mCoeffs.size() - 1; i >= 0; --i)
      {
        if (i < polynomial->mCoeffs.size() - 1)
          coeffString += " ";
        coeffString += to_string((double)polynomial->mCoeffs[i]);
      }
      polynomialFunction->FirstChildElement("coefficients")
          ->SetText(coeffString.c_str());
    }
    else if (simmSpline != nullptr)
    {
      math::SimmSpline* spline = dynamic_cast<math::SimmSpline*>(
          joint->getCustomFunction(index).get());
      assert(spline != nullptr);
      std::string xString = "";
      for (int i = 0; i < spline->_x.size(); i++)
      {
        if (i > 0)
          xString += " ";
        xString += to_string((double)spline->_x[i]);
      }
      simmSpline->FirstChildElement("x")->SetText(xString.c_str());

      std::string yString = "";
      for (int i = 0; i < spline->_y.size(); i++)
      {
        if (i > 0)
          yString += " ";
        yString += to_string((double)spline->_y[i]);
      }
      simmSpline->FirstChildElement("y")->SetText(yString.c_str());
    }
    else if (piecewiseLinear != nullptr)
    {
      math::PiecewiseLinearFunction* pl
          = dynamic_cast<math::PiecewiseLinearFunction*>(
              joint->getCustomFunction(index).get());
      assert(pl != nullptr);
      std::string xString = "";
      for (int i = 0; i < pl->_x.size(); i++)
      {
        if (i > 0)
          xString += " ";
        xString += to_string((double)pl->_x[i]);
      }
      piecewiseLinear->FirstChildElement("x")->SetText(xString.c_str());

      std::string yString = "";
      for (int i = 0; i < pl->_y.size(); i++)
      {
        if (i > 0)
          yString += " ";
        yString += to_string((double)pl->_y[i]);
      }
      piecewiseLinear->FirstChildElement("y")->SetText(yString.c_str());
    }
    else
    {
      assert(false && "Unrecognized function type");
    }

    rawIndex++;
    transformAxisCursor
        = transformAxisCursor->NextSiblingElement("TransformAxis");
  }
}

/// This gets called by rationalizeJoints()
void OpenSimParser::updateRootJointLimits(
    tinyxml2::XMLElement* element, dynamics::EulerFreeJoint* joint)
{
  (void)element;
  (void)joint;
  for (int i = 0; i < 3; i++)
  {
    joint->getDof(i)->setPositionLowerLimit(-M_PI);
    joint->getDof(i)->setPositionUpperLimit(M_PI);
  }

  tinyxml2::XMLElement* coordinateCursor = nullptr;
  // This is how the coordinate set is specified in OpenSim v4 files
  tinyxml2::XMLElement* coordinateSet
      = element->FirstChildElement("CoordinateSet");
  if (coordinateSet)
  {
    tinyxml2::XMLElement* objects = coordinateSet->FirstChildElement("objects");
    if (objects)
    {
      coordinateCursor = objects->FirstChildElement("Coordinate");
    }
  }
  // This is how the coordinate set is specified in OpenSim v3 files
  if (coordinateCursor == nullptr)
  {
    coordinateSet = element->FirstChildElement("coordinates");
    if (coordinateSet != nullptr)
    {
      coordinateCursor = coordinateSet->FirstChildElement("Coordinate");
    }
  }
  // Iterate through the coordinates, and update the range values
  int dofIndex = 0;
  while (coordinateCursor)
  {
    if (dofIndex < 3)
    {
      coordinateCursor->FirstChildElement("range")->SetText(
          (to_string((double)joint->getDof(dofIndex)->getPositionLowerLimit())
           + " "
           + to_string(
               (double)joint->getDof(dofIndex)->getPositionUpperLimit()))
              .c_str());
    }
    coordinateCursor = coordinateCursor->NextSiblingElement("Coordinate");
    dofIndex++;
  }
}

/// Read an *.osim file, move any transforms saved in Custom function
/// translation elements into the joint offsets, and write it out to a new
/// *.osim file. If there are no "irrational" CustomJoints, then this will
/// just save a copy of the original skeleton.
void OpenSimParser::rationalizeJoints(
    const common::Uri& uri,
    const std::string& outputPath,
    const common::ResourceRetrieverPtr& nullOrRetriever)
{
  OpenSimFile file = parseOsim(uri);
  // This is the key call, this goes through and fixes all the custom functions
  // in-memory. The rest of this method is just translating that back to XML.
  file.skeleton->zeroTranslationInCustomFunctions();

  const common::ResourceRetrieverPtr retriever
      = ensureRetriever(nullOrRetriever);

  //--------------------------------------------------------------------------
  // Load xml and create Document
  tinyxml2::XMLDocument originalFile;
  try
  {
    openXMLFile(originalFile, uri, retriever);
  }
  catch (std::exception const& e)
  {
    std::cout << "LoadFile [" << uri.toString() << "] Fails: " << e.what()
              << std::endl;
    return;
  }

  //--------------------------------------------------------------------------
  // Deep copy document

  tinyxml2::XMLDocument newFile;
  originalFile.DeepCopy(&newFile);

  //--------------------------------------------------------------------------
  tinyxml2::XMLElement* docElement
      = newFile.FirstChildElement("OpenSimDocument");
  if (docElement == nullptr)
  {
    dterr << "OpenSim file[" << uri.toString()
          << "] does not contain <OpenSimDocument> as the root element.\n";
    return;
  }
  tinyxml2::XMLElement* modelElement = docElement->FirstChildElement("Model");
  if (modelElement == nullptr)
  {
    dterr << "OpenSim file[" << uri.toString()
          << "] does not contain <Model> as the child of the root "
             "<OpenSimDocument> element.\n";
    return;
  }

  //--------------------------------------------------------------------------
  // Go through and adjust the custom joints

  tinyxml2::XMLElement* jointSet = modelElement->FirstChildElement("JointSet");
  // For an Opensim 30 mode, where the JointSet is a separate element
  if (jointSet != nullptr)
  {
    tinyxml2::XMLElement* jointSetList = jointSet->FirstChildElement("objects");
    tinyxml2::XMLElement* jointCursor = jointSetList->FirstChildElement();
    while (jointCursor)
    {
      std::string name(jointCursor->Attribute("name"));
      dynamics::Joint* joint = file.skeleton->getJoint(name);

      if (joint == nullptr)
      {
        jointCursor = jointCursor->NextSiblingElement();
        continue;
      }

      if (joint->getJointIndexInSkeleton() == 0
          && joint->getType() == dynamics::EulerFreeJoint::getStaticType())
      {
        updateRootJointLimits(
            jointCursor, static_cast<dynamics::EulerFreeJoint*>(joint));
      }
      else if (joint->getType() == dynamics::CustomJoint<1>::getStaticType())
      {
        updateCustomJointXML(
            jointCursor, static_cast<dynamics::CustomJoint<1>*>(joint));
      }
      else if (joint->getType() == dynamics::CustomJoint<2>::getStaticType())
      {
        updateCustomJointXML(
            jointCursor, static_cast<dynamics::CustomJoint<2>*>(joint));
      }
      else if (joint->getType() == dynamics::CustomJoint<3>::getStaticType())
      {
        updateCustomJointXML(
            jointCursor, static_cast<dynamics::CustomJoint<3>*>(joint));
      }

      jointCursor = jointCursor->NextSiblingElement();
    }
  }
  else
  {
    tinyxml2::XMLElement* bodySet = modelElement->FirstChildElement("BodySet");
    tinyxml2::XMLElement* bodySetList = bodySet->FirstChildElement("objects");
    tinyxml2::XMLElement* bodyCursor = bodySetList->FirstChildElement("Body");
    while (bodyCursor)
    {
      tinyxml2::XMLElement* jointCursor
          = bodyCursor->FirstChildElement("Joint");

      std::string name;
      if (jointCursor->FirstChildElement() != nullptr)
      {
        name = std::string(jointCursor->FirstChildElement()->Attribute("name"));
      }

      dynamics::Joint* joint = file.skeleton->getJoint(name);
      if (joint == nullptr)
      {
        bodyCursor = bodyCursor->NextSiblingElement();
        continue;
      }

      if (joint->getJointIndexInSkeleton() == 0
          && joint->getType() == dynamics::EulerFreeJoint::getStaticType())
      {
        updateRootJointLimits(
            jointCursor, static_cast<dynamics::EulerFreeJoint*>(joint));
      }
      if (joint->getType() == dynamics::CustomJoint<1>::getStaticType())
      {
        updateCustomJointXML(
            jointCursor, static_cast<dynamics::CustomJoint<1>*>(joint));
      }
      else if (joint->getType() == dynamics::CustomJoint<2>::getStaticType())
      {
        updateCustomJointXML(
            jointCursor, static_cast<dynamics::CustomJoint<2>*>(joint));
      }
      else if (joint->getType() == dynamics::CustomJoint<3>::getStaticType())
      {
        updateCustomJointXML(
            jointCursor, static_cast<dynamics::CustomJoint<3>*>(joint));
      }

      bodyCursor = bodyCursor->NextSiblingElement();
    }
  }

  //--------------------------------------------------------------------------
  // Save out the result
  newFile.SaveFile(outputPath.c_str());
}

/// Read an *.osim file, overwrite all the markers, and write it out
/// to a new *.osim file
void OpenSimParser::replaceOsimMarkers(
    const common::Uri& uri,
    const std::map<std::string, std::pair<std::string, Eigen::Vector3s>>&
        markers,
    const std::map<std::string, bool> isAnatomical,
    const std::string& outputPath,
    const common::ResourceRetrieverPtr& nullOrRetriever)
{
  const common::ResourceRetrieverPtr retriever
      = ensureRetriever(nullOrRetriever);

  //--------------------------------------------------------------------------
  // Load xml and create Document
  tinyxml2::XMLDocument originalFile;
  try
  {
    openXMLFile(originalFile, uri, retriever);
  }
  catch (std::exception const& e)
  {
    std::cout << "LoadFile [" << uri.toString() << "] Fails: " << e.what()
              << std::endl;
    return;
  }

  //--------------------------------------------------------------------------
  // Deep copy document

  tinyxml2::XMLDocument newFile;
  originalFile.DeepCopy(&newFile);

  //--------------------------------------------------------------------------
  tinyxml2::XMLElement* docElement
      = newFile.FirstChildElement("OpenSimDocument");
  if (docElement == nullptr)
  {
    dterr << "OpenSim file[" << uri.toString()
          << "] does not contain <OpenSimDocument> as the root element.\n";
    return;
  }
  tinyxml2::XMLElement* modelElement = docElement->FirstChildElement("Model");
  if (modelElement == nullptr)
  {
    dterr << "OpenSim file[" << uri.toString()
          << "] does not contain <Model> as the child of the root "
             "<OpenSimDocument> element.\n";
    return;
  }

  //--------------------------------------------------------------------------
  // Go through the body nodes and adjust the scaling
  tinyxml2::XMLElement* markerSet
      = modelElement->FirstChildElement("MarkerSet");

  if (markerSet == nullptr)
  {
    dterr << "OpenSim file[" << uri.toString()
          << "] does not contain <MarkerSet> as the child of the root "
             "<Model> element.\n";
    return;
  }

  tinyxml2::XMLElement* markerSetObjects
      = markerSet->FirstChildElement("objects");
  if (markerSetObjects == nullptr)
  {
    dterr << "OpenSim file[" << uri.toString()
          << "] does not contain <objects> as the child of the root "
             "<MarkerSet> element.\n";
    return;
  }

  markerSetObjects->DeleteChildren();

  for (auto& pair : markers)
  {
    tinyxml2::XMLElement* marker
        = markerSetObjects->InsertNewChildElement("Marker");
    /*
            <Marker name="RACR">
                <!--Body segment in the model on which the marker resides.-->
                <body>torso</body>
                <!--Location of a marker on the body segment.-->
                <location> -0.003000 0.425000 0.130000</location>
                <!--Flag (true or false) specifying whether or not a marker
       should be kept fixed in the marker placement step.  i.e. If false, the
       marker is allowed to move.--> <fixed>false</fixed>
            </Marker>
    */
    marker->SetAttribute("name", pair.first.c_str());

    tinyxml2::XMLElement* body = marker->InsertNewChildElement("body");
    body->SetText(pair.second.first.c_str());

    tinyxml2::XMLElement* location = marker->InsertNewChildElement("location");
    Eigen::Vector3s markerOffset = pair.second.second;
    location->SetText((" " + to_string((double)markerOffset(0)) + " "
                       + to_string((double)markerOffset(1)) + " "
                       + to_string((double)markerOffset(2)))
                          .c_str());

    tinyxml2::XMLElement* fixed = marker->InsertNewChildElement("fixed");
    fixed->SetText(
        (isAnatomical.count(pair.first) > 0 && isAnatomical.at(pair.first))
            ? "true"
            : "false");
  }

  newFile.SaveFile(outputPath.c_str());
}

//==============================================================================
/// Read an *.osim file, rescale the body, and write it out to a new *.osim
/// file
void OpenSimParser::moveOsimMarkers(
    const common::Uri& uri,
    const std::map<std::string, Eigen::Vector3s>& bodyScales,
    const std::map<std::string, std::pair<std::string, Eigen::Vector3s>>&
        markerOffsets,
    const std::string& outputPath,
    const common::ResourceRetrieverPtr& nullOrRetriever)
{
  (void)bodyScales;
  const common::ResourceRetrieverPtr retriever
      = ensureRetriever(nullOrRetriever);

  //--------------------------------------------------------------------------
  // Load xml and create Document
  tinyxml2::XMLDocument originalFile;
  try
  {
    openXMLFile(originalFile, uri, retriever);
  }
  catch (std::exception const& e)
  {
    std::cout << "LoadFile [" << uri.toString() << "] Fails: " << e.what()
              << std::endl;
    return;
  }

  //--------------------------------------------------------------------------
  // Deep copy document

  tinyxml2::XMLDocument newFile;
  originalFile.DeepCopy(&newFile);

  //--------------------------------------------------------------------------
  tinyxml2::XMLElement* docElement
      = newFile.FirstChildElement("OpenSimDocument");
  if (docElement == nullptr)
  {
    dterr << "OpenSim file[" << uri.toString()
          << "] does not contain <OpenSimDocument> as the root element.\n";
    return;
  }
  tinyxml2::XMLElement* modelElement = docElement->FirstChildElement("Model");
  if (modelElement == nullptr)
  {
    dterr << "OpenSim file[" << uri.toString()
          << "] does not contain <Model> as the child of the root "
             "<OpenSimDocument> element.\n";
    return;
  }

  //--------------------------------------------------------------------------
  // Go through the body nodes and adjust the scaling
  tinyxml2::XMLElement* markerSet
      = modelElement->FirstChildElement("MarkerSet");

  if (markerSet == nullptr)
  {
    dterr << "OpenSim file[" << uri.toString()
          << "] does not contain <MarkerSet> as the child of the root "
             "<Model> element.\n";
    return;
  }

  tinyxml2::XMLElement* markerSetObjects
      = markerSet->FirstChildElement("objects");
  if (markerSetObjects == nullptr)
  {
    dterr << "OpenSim file[" << uri.toString()
          << "] does not contain <objects> as the child of the root "
             "<MarkerSet> element.\n";
    return;
  }

  tinyxml2::XMLElement* marker = markerSetObjects->FirstChildElement("Marker");
  while (marker != nullptr)
  {
    tinyxml2::XMLElement* location = marker->FirstChildElement("location");

    std::string markerName(marker->Attribute("name"));

    // If we've got this marker in our offsets set
    if (markerOffsets.count(markerName))
    {
      std::string bodyName = markerOffsets.at(markerName).first;
      Eigen::Vector3s markerOffset = markerOffsets.at(markerName).second;
      Eigen::Vector3s bodyScale = bodyScales.count(bodyName)
                                      ? bodyScales.at(bodyName)
                                      : Eigen::Vector3s::Ones();
      markerOffset = markerOffset.cwiseProduct(bodyScale);
      location->SetText((" " + to_string((double)markerOffset(0)) + " "
                         + to_string((double)markerOffset(1)) + " "
                         + to_string((double)markerOffset(2)))
                            .c_str());
    }
    else
    {
      std::cout << "WARNING: moveOsimMarkers() found a marker in the .osim "
                   "file that isn't specified in our scalings: \""
                << markerName << "\"" << std::endl;
    }

    marker = marker->NextSiblingElement("Marker");
  }

  newFile.SaveFile(outputPath.c_str());
}

//==============================================================================
/// Read an *.osim file, change the mass/COM/MOI for everything, and write it
/// out to a new *.osim file
void OpenSimParser::replaceOsimInertia(
    const common::Uri& uri,
    const std::shared_ptr<dynamics::Skeleton> skel,
    const std::string& outputPath,
    const common::ResourceRetrieverPtr& nullOrRetriever)
{
  const common::ResourceRetrieverPtr retriever
      = ensureRetriever(nullOrRetriever);

  //--------------------------------------------------------------------------
  // Load xml and create Document
  tinyxml2::XMLDocument originalFile;
  try
  {
    openXMLFile(originalFile, uri, retriever);
  }
  catch (std::exception const& e)
  {
    std::cout << "LoadFile [" << uri.toString() << "] Fails: " << e.what()
              << std::endl;
    return;
  }

  //--------------------------------------------------------------------------
  // Deep copy document

  tinyxml2::XMLDocument newFile;
  originalFile.DeepCopy(&newFile);

  //--------------------------------------------------------------------------
  tinyxml2::XMLElement* docElement
      = newFile.FirstChildElement("OpenSimDocument");
  if (docElement == nullptr)
  {
    dterr << "OpenSim file[" << uri.toString()
          << "] does not contain <OpenSimDocument> as the root element.\n";
    return;
  }
  tinyxml2::XMLElement* modelElement = docElement->FirstChildElement("Model");
  if (modelElement == nullptr)
  {
    dterr << "OpenSim file[" << uri.toString()
          << "] does not contain <Model> as the child of the root "
             "<OpenSimDocument> element.\n";
    return;
  }

  //--------------------------------------------------------------------------
  // Go through and adjust the custom joints

  tinyxml2::XMLElement* bodySet = modelElement->FirstChildElement("BodySet");
  tinyxml2::XMLElement* bodySetList = bodySet->FirstChildElement("objects");
  tinyxml2::XMLElement* bodyCursor = bodySetList->FirstChildElement("Body");
  while (bodyCursor)
  {
    const char* name_c = bodyCursor->Attribute("name");
    if (name_c != nullptr)
    {
      std::string name(name_c);

      dynamics::BodyNode* correspondingBody = skel->getBodyNode(name);
      if (correspondingBody != nullptr)
      {
        tinyxml2::XMLElement* mass = bodyCursor->FirstChildElement("mass");
        if (mass != nullptr)
        {
          mass->SetText(to_string(correspondingBody->getMass()).c_str());
        }

        tinyxml2::XMLElement* massCenter
            = bodyCursor->FirstChildElement("mass_center");
        if (massCenter != nullptr)
        {
          massCenter->SetText(
              writeVec3(correspondingBody->getLocalCOM()).c_str());
        }

        tinyxml2::XMLElement* inertia
            = bodyCursor->FirstChildElement("inertia");
        if (inertia != nullptr)
        {
          inertia->SetText(
              writeVec6(correspondingBody->getInertia().getMomentVector())
                  .c_str());
        }

        tinyxml2::XMLElement* inertiaXX
            = bodyCursor->FirstChildElement("inertia_xx");
        if (inertiaXX != nullptr)
        {
          inertiaXX->SetText(
              to_string(correspondingBody->getInertia().getMomentVector()(0))
                  .c_str());
        }
        tinyxml2::XMLElement* inertiaYY
            = bodyCursor->FirstChildElement("inertia_yy");
        if (inertiaYY != nullptr)
        {
          inertiaYY->SetText(
              to_string(correspondingBody->getInertia().getMomentVector()(1))
                  .c_str());
        }
        tinyxml2::XMLElement* inertiaZZ
            = bodyCursor->FirstChildElement("inertia_zz");
        if (inertiaZZ != nullptr)
        {
          inertiaZZ->SetText(
              to_string(correspondingBody->getInertia().getMomentVector()(2))
                  .c_str());
        }
        tinyxml2::XMLElement* inertiaXY
            = bodyCursor->FirstChildElement("inertia_xy");
        if (inertiaXY != nullptr)
        {
          inertiaXY->SetText(
              to_string(correspondingBody->getInertia().getMomentVector()(3))
                  .c_str());
        }
        tinyxml2::XMLElement* inertiaXZ
            = bodyCursor->FirstChildElement("inertia_xz");
        if (inertiaXZ != nullptr)
        {
          inertiaXZ->SetText(
              to_string(correspondingBody->getInertia().getMomentVector()(4))
                  .c_str());
        }
        tinyxml2::XMLElement* inertiaYZ
            = bodyCursor->FirstChildElement("inertia_yz");
        if (inertiaYZ != nullptr)
        {
          inertiaYZ->SetText(
              to_string(correspondingBody->getInertia().getMomentVector()(5))
                  .c_str());
        }
      }
    }

    bodyCursor = bodyCursor->NextSiblingElement();
  }

  //--------------------------------------------------------------------------
  // Save out the result
  newFile.SaveFile(outputPath.c_str());
}

//==============================================================================
/// Read an *.osim file, then save just the markers to a new *.osim file
void OpenSimParser::filterJustMarkers(
    const common::Uri& uri,
    const std::string& outputPath,
    const common::ResourceRetrieverPtr& nullOrRetriever)
{
  const common::ResourceRetrieverPtr retriever
      = ensureRetriever(nullOrRetriever);

  //--------------------------------------------------------------------------
  // Load xml and create Document
  tinyxml2::XMLDocument originalFile;
  try
  {
    openXMLFile(originalFile, uri, retriever);
  }
  catch (std::exception const& e)
  {
    std::cout << "LoadFile [" << uri.toString() << "] Fails: " << e.what()
              << std::endl;
    return;
  }

  //--------------------------------------------------------------------------
  // Deep copy document

  tinyxml2::XMLDocument newFile;
  originalFile.DeepCopy(&newFile);

  //--------------------------------------------------------------------------
  tinyxml2::XMLElement* docElement
      = newFile.FirstChildElement("OpenSimDocument");
  if (docElement == nullptr)
  {
    dterr << "OpenSim file[" << uri.toString()
          << "] does not contain <OpenSimDocument> as the root element.\n";
    return;
  }
  tinyxml2::XMLElement* modelElement = docElement->FirstChildElement("Model");
  if (modelElement == nullptr)
  {
    dterr << "OpenSim file[" << uri.toString()
          << "] does not contain <Model> as the child of the root "
             "<OpenSimDocument> element.\n";
    return;
  }

  //--------------------------------------------------------------------------
  // Go through the body nodes and adjust the scaling
  tinyxml2::XMLElement* markerSet
      = modelElement->FirstChildElement("MarkerSet");
  tinyxml2::XMLNode* cursor = modelElement->FirstChild();
  while (cursor != nullptr)
  {
    if (cursor != markerSet)
    {
      tinyxml2::XMLNode* tmpCursor = cursor;
      cursor = cursor->NextSibling();
      modelElement->DeleteChild(tmpCursor);
    }
    else
    {
      cursor = cursor->NextSibling();
    }
  }
  while (markerSet->NextSibling() != nullptr)
  {
    modelElement->DeleteChild(markerSet->NextSibling());
  }

  newFile.SaveFile(outputPath.c_str());
}

//==============================================================================
/// This grabs the marker trajectories from a TRC file
OpenSimTRC OpenSimParser::loadTRC(
    const common::Uri& uri, const common::ResourceRetrieverPtr& nullOrRetriever)
{
  const common::ResourceRetrieverPtr retriever
      = ensureRetriever(nullOrRetriever);

  OpenSimTRC result;
  const std::string content = retriever->readAll(uri);
  double unitsMultiplier = 1.0;

  std::vector<std::string> markerNames;
  Eigen::Vector3s markerSwapSpace = Eigen::Vector3s::Zero();

  int lineNumber = 0;
  auto start = 0U;
  auto end = content.find("\n");
  while (end != std::string::npos)
  {
    std::string line = content.substr(start, end - start);

    std::map<std::string, Eigen::Vector3s> markerPositions;
    double timestamp = 0.0;

    int tokenNumber = 0;
    std::string whitespace = " \t";
    auto tokenStart = line.find_first_not_of(whitespace);
    while (tokenStart != std::string::npos)
    {
      auto tokenEnd = line.find_first_of(whitespace, tokenStart + 1);
      std::string token = line.substr(tokenStart, tokenEnd - tokenStart);

      /////////////////////////////////////////////////////////
      // Process the token, given tokenNumber and lineNumber

      if (lineNumber == 2)
      {
        if (tokenNumber == 0)
        { // DataRate
          // timestep = 1.0 / atof(token.c_str());
        }
        if (tokenNumber == 4)
        { // Units
          if (token == "m")
            unitsMultiplier = 1.0;
          else if (token == "mm")
            unitsMultiplier = 1.0 / 1000;
          else
          {
            std::cout << "Unknown length units in .trc file: \"" << token
                      << "\"" << std::endl;
          }
        }
      }
      else if (lineNumber == 3 && tokenNumber > 1)
      {
        markerNames.push_back(token);
      }
      else if (lineNumber > 5)
      {
        if (tokenNumber == 1)
        {
          timestamp = atof(token.c_str());
        }
        else if (tokenNumber > 1)
        {
          int offset
              = tokenNumber - 2; // first two cols are "frame #" and "time"
          int markerNumber = (int)floor((double)offset / 3);
          int axisNumber = offset - (markerNumber * 3);
          markerSwapSpace(axisNumber) = atof(token.c_str()) * unitsMultiplier;
          if (axisNumber == 2)
          {
            if (!markerSwapSpace.hasNaN()
                && (markerSwapSpace != Eigen::Vector3s::Zero()))
            {
              markerPositions[markerNames[markerNumber]]
                  = Eigen::Vector3s(markerSwapSpace);
            }
          }
        }
      }

      /////////////////////////////////////////////////////////

      tokenNumber++;
      if (tokenEnd == std::string::npos)
      {
        break;
      }
      tokenStart = line.find_first_not_of(whitespace, tokenEnd + 1);
    }

    if (lineNumber > 5)
    {
      result.markerTimesteps.push_back(markerPositions);
      result.timestamps.push_back(timestamp);
    }

    start = end + 1; // "\n".length()
    end = content.find("\n", start);
    lineNumber++;
  }

  // Translate into a "lines" format, where each marker gets a full trajectory
  for (int i = 0; i < result.markerTimesteps.size(); i++)
  {
    // TODO: this will result in a bug if some timesteps are missing marker
    // observations
    for (auto pair : result.markerTimesteps[i])
    {
      result.markerLines[pair.first].push_back(pair.second);
    }
  }

  if (result.timestamps.size() > 1)
  {
    int frames = result.timestamps.size();
    s_t elapsed = result.timestamps[result.timestamps.size() - 1]
                  - result.timestamps[0];
    result.framesPerSecond
        = roundToNearestMultiple((int)(frames / elapsed), 10);
  }

  return result;
}

// clang-format off
/*
PathFileType	4	(X/Y/Z)	/Volumes/Michael/Balance Metric/Balance Metric Pilot/Vicon Processed Data/S01DN6/../../OpenSim/S01DN6/Marker_data/S01DN603.trc
DataRate	CameraRate	NumFrames	NumMarkers	Units	OrigDataRate	OrigDataStartFrame	OrigNumFrames
100.000000	100.000000	3681	52	mm	100.000000	0	3681
Frame#	Time	RASI			LASI			RPSI			LPSI			RLKN			RMKN			RTH1			RTH2			RTH3			LLKN			LMKN			LTH1			LTH2			LTH3			LLAK			LMAK			LSH1			LSH2			LSH3			LTOE			LMT5			LCAL			RLAK			RMAK			RSH1			RSH2			RSH3			RTOE			RMT5			RCAL			RSHL			LSHL			CLAV			C7			RLEL			RASH			RPSH			RUA1			RUA2			RUA3			RULN			RRAD			RFA			LLEL			LASH			LPSH			LUA1			LUA2			LUA3			LULN			LRAD			LFA			
		X1	Y1	Z1	X2	Y2	Z2	X3	Y3	Z3	X4	Y4	Z4	X5	Y5	Z5	X6	Y6	Z6	X7	Y7	Z7	X8	Y8	Z8	X9	Y9	Z9	X10	Y10	Z10	X11	Y11	Z11	X12	Y12	Z12	X13	Y13	Z13	X14	Y14	Z14	X15	Y15	Z15	X16	Y16	Z16	X17	Y17	Z17	X18	Y18	Z18	X19	Y19	Z19	X20	Y20	Z20	X21	Y21	Z21	X22	Y22	Z22	X23	Y23	Z23	X24	Y24	Z24	X25	Y25	Z25	X26	Y26	Z26	X27	Y27	Z27	X28	Y28	Z28	X29	Y29	Z29	X30	Y30	Z30	X31	Y31	Z31	X32	Y32	Z32	X33	Y33	Z33	X34	Y34	Z34	X35	Y35	Z35	X36	Y36	Z36	X37	Y37	Z37	X38	Y38	Z38	X39	Y39	Z39	X40	Y40	Z40	X41	Y41	Z41	X42	Y42	Z42	X43	Y43	Z43	X44	Y44	Z44	X45	Y45	Z45	X46	Y46	Z46	X47	Y47	Z47	X48	Y48	Z48	X49	Y49	Z49	X50	Y50	Z50	X51	Y51	Z51	X52	Y52	Z52	

1	0	679.8120727539062	1002.085083007813	-995.9971923828124	420.5277099609375	1007.553588867188	-1011.751403808594	605.3575439453125	1015.321166992188	-803.5368041992186	445.6817016601562	1016.545532226562	-815.5397949218749	734.9002685546875	547.1029663085938	-877.1836547851562	607.6942138671875	516.8250732421875	-874.6161499023438	734.4181518554688	777.7933349609376	-963.7550048828125	743.39208984375	781.5364990234375	-884.7509155273438	729.3284301757812	698.0943603515626	-968.7823486328125	371.3560791015625	550.8246459960938	-877.82958984375	483.412353515625	520.704833984375	-893.31591796875	351.0415649414062	784.4949340820312	-880.312255859375	362.41796875	696.0311889648439	-963.1719360351562	355.9143981933594	699.4909057617188	-878.6652221679688	353.6072692871094	78.65764617919928	-816.2015380859375	434.0369567871094	74.43429565429693	-846.0233154296875	357.4876708984375	303.4053344726563	-787.0587158203125	355.6858520507812	297.6666564941407	-872.4854736328125	358.7340393066406	218.1407775878907	-776.3829345703125	351.4863586425781	36.82650756835943	-962.2296142578125	306.8850708007812	21.91055488586431	-916.4121704101562	402.5976257324219	31.77148628234868	-757.2083740234375	760.8834838867188	77.23938751220709	-814.3300170898438	678.1585083007812	70.47503662109381	-824.1223754882812	753.8941650390625	313.1148681640626	-878.5075073242188	762.740234375	233.6301879882813	-788.2710571289062	739.5429077148438	230.6612243652344	-873.1398315429688	749.739990234375	37.7818107604981	-953.46728515625	804.1757202148438	17.91181945800787	-911.0529174804688	723.5494995117188	28.47524642944341	-743.7086181640625	715.7427978515625	1492.004638671875	-871.6303100585936	362.2188110351562	1489.388427734375	-898.5730590820311	543.41015625	1439.690063476562	-996.8657226562499	538.708740234375	1514.868896484375	-842.0878906249999	1040.762329101562	1378.688720703125	-845.5075073242186	738.3087158203125	1422.356811523438	-947.8111572265624	721.3455810546875	1442.70947265625	-802.1453247070311	852.66650390625	1427.635620117188	-901.6832885742186	940.7133178710938	1413.813110351562	-830.8558959960936	935.8841552734375	1407.561157226562	-908.6595458984374	1058.98046875	1395.446533203125	-1129.428100585938	995.7217407226562	1385.29345703125	-1127.363403320312	991.9557495117188	1394.415161132812	-1007.243103027344	55.15938186645508	1380.868286132812	-828.5310058593749	346.5594787597656	1429.554809570312	-959.1314697265624	367.15185546875	1443.79638671875	-819.9207153320311	257.5729064941406	1414.4267578125	-806.1875610351561	235.8312835693359	1444.634399414062	-884.1889038085936	174.8842315673828	1384.784912109375	-797.9143066406249	-1.636113405227661	1385.105346679688	-1108.021362304688	55.1119384765625	1366.475219726562	-1120.221923828125	73.18951416015625	1379.125854492188	-1003.793395996094	
2	0.01	679.7892456054688	1002.118530273438	-996.0073242187499	420.5177307128906	1007.567749023438	-1011.757263183594	605.3228759765625	1015.312622070312	-803.5576171874999	445.6553955078125	1016.576293945312	-815.5219116210936	734.8585815429688	547.1071166992188	-877.3190307617188	607.898193359375	516.6675415039062	-875.0960693359375	734.3909301757812	777.8029174804689	-963.7960815429688	743.3662719726562	781.5385131835938	-884.7935791015625	729.322265625	698.1297607421876	-968.8185424804688	371.35595703125	550.8648071289062	-877.8683471679688	483.401611328125	520.7337646484375	-893.4196166992188	351.0072631835938	784.5162353515625	-880.3706665039062	362.4089660644531	696.0507812500001	-963.2354125976562	355.8748779296875	699.521728515625	-878.7264404296875	353.5990600585938	78.69834136962896	-816.1893310546875	434.0178527832031	74.46508789062506	-846.0328369140625	357.4574584960938	303.4641723632813	-787.0787963867188	355.6640319824219	297.7083740234376	-872.52783203125	358.7194213867188	218.1809387207032	-776.3993530273438	351.4712829589844	36.86539077758795	-962.2379760742188	306.8740844726562	21.94730377197271	-916.4033203125	402.5932312011719	31.79903030395512	-757.2274169921875	760.8512573242188	77.26872253417974	-814.3527221679688	678.1286010742188	70.52541351318365	-824.1339721679688	753.8585205078125	313.1050415039063	-878.5496215820312	762.7291259765625	233.6574249267579	-788.3436279296875	739.5399780273438	230.6400451660157	-873.1807861328125	749.72216796875	37.81101608276373	-953.4923095703125	804.1530151367188	17.93189811706549	-911.0638427734375	723.5054321289062	28.56663322448735	-743.6469116210938	715.6266479492188	1492.030639648438	-871.6072387695311	362.1220703125	1489.401489257812	-898.5961303710936	543.3572387695312	1439.704833984375	-996.8660278320311	538.6014404296875	1514.878662109375	-842.0782470703124	1040.680786132812	1378.760131835938	-845.4357299804686	738.2379760742188	1422.38427734375	-947.7607421874999	721.2595825195312	1442.717041015625	-802.1060791015624	852.5690307617188	1427.677734375	-901.6367187499999	940.6114501953125	1413.876220703125	-830.7924194335936	935.7893676757812	1407.611083984375	-908.5748901367186	1058.856811523438	1395.48291015625	-1129.349853515625	995.5992431640625	1385.28857421875	-1127.292114257812	991.8384399414062	1394.438720703125	-1007.162231445312	55.05607604980469	1380.807373046875	-828.6679077148436	346.4953308105469	1429.560180664062	-959.1687011718749	367.0283508300781	1443.803833007812	-819.9612426757811	257.4390563964844	1414.393920898438	-806.2971191406249	235.7202606201172	1444.59912109375	-884.2778930664061	174.7428131103516	1384.960327148438	-797.8155517578124	-1.639191508293152	1384.988525390625	-1108.180541992188	55.12150192260742	1366.379272460938	-1120.3564453125	73.15041351318359	1379.052734375	-1003.909301757812	
*/
// clang-format on

//==============================================================================
/// This saves the *.trc file from a motion for the skeleton
void OpenSimParser::saveTRC(
    const std::string& outputPath,
    const std::vector<double>& timestamps,
    const std::vector<std::map<std::string, Eigen::Vector3s>>& markerTimesteps)
{
  std::vector<std::string> markerNames;
  for (auto& pair : markerTimesteps[0])
  {
    markerNames.push_back(trim(pair.first));
  }

  std::ofstream trcFile;
  trcFile.open(outputPath);
  trcFile << "PathFileType\t4\t(X/Y/Z)\t" << outputPath << "\n";
  trcFile << "DataRate\tCameraRate\tNumFrames\tNumMarkers\tUnits\tOrigDataRate"
             "\tOrigDataStartFrame\tOrigNumFrames\n";
  double rate = 1.0 / (timestamps[1] - timestamps[0]);
  trcFile << rate << "\t" << rate << "\t" << markerTimesteps.size() << "\t"
          << markerTimesteps[0].size() << "\tm\t" << rate << "\t0\t"
          << markerTimesteps.size() << "\n";

  trcFile << "Frame#\tTime";
  for (std::string name : markerNames)
  {
    trcFile << "\t" << name << "\t\t";
  }
  trcFile << "\n";

  trcFile << "\t";
  for (int i = 0; i < markerNames.size(); i++)
  {
    trcFile << "\tX" << (i + 1) << "\tY" << (i + 1) << "\tZ" << (i + 1);
  }
  trcFile << "\n\n";

  for (int t = 0; t < timestamps.size(); t++)
  {
    trcFile << (t + 1) << "\t";
    trcFile << timestamps[t];
    for (int i = 0; i < markerNames.size(); i++)
    {
      // We default to meters internally
      Eigen::Vector3s p = markerTimesteps[t].count(markerNames[i]) > 0
                              ? markerTimesteps[t].at(markerNames[i])
                              : Eigen::Vector3s::Ones() * NAN;
      trcFile << "\t" << p(0) << "\t" << p(1) << "\t" << p(2);
    }
    trcFile << "\n";
  }

  trcFile.close();
}

//==============================================================================
/// This grabs the joint angles from a *.mot file
OpenSimMot OpenSimParser::loadMot(
    std::shared_ptr<dynamics::Skeleton> skel,
    const common::Uri& uri,
    Eigen::Matrix3s rotateBy,
    int downsampleByFactor,
    const common::ResourceRetrieverPtr& nullOrRetriever)
{
  const common::ResourceRetrieverPtr retriever
      = ensureRetriever(nullOrRetriever);

  OpenSimTRC result;
  const std::string content = retriever->readAll(uri);
  std::vector<int> columnToDof;
  std::vector<bool> rotationalDof;

  std::vector<Eigen::VectorXs> poses;
  std::vector<double> timestamps;

  bool inHeader = true;
  bool inDegrees = false;

  int downsampleClock = 0;
  int lineNumber = 0;
  auto start = 0U;
  auto end = content.find("\n");
  while (end != std::string::npos)
  {
    std::string line = content.substr(start, end - start);

    // Trim '\r', in case this file was saved on a Windows machine
    if (line.size() > 0 && line[line.size() - 1] == '\r')
    {
      line = line.substr(0, line.size() - 1);
    }

    if (inHeader)
    {
      std::string ENDHEADER = "endheader";
      if (line.size() >= ENDHEADER.size()
          && line.substr(0, ENDHEADER.size()) == ENDHEADER)
      {
        inHeader = false;
      }
      auto tokenEnd = line.find("=");
      if (tokenEnd != std::string::npos)
      {
        std::string variable = line.substr(0, tokenEnd);
        std::string value
            = line.substr(tokenEnd + 1, line.size() - tokenEnd - 1);
        if (variable == "inDegrees")
        {
          inDegrees = (value == "yes");
        }
      }
    }
    else
    {
      int tokenNumber = 0;
      std::string whitespace = " \t";
      auto tokenStart = line.find_first_not_of(whitespace);
      Eigen::VectorXs pose = Eigen::VectorXs::Zero(skel->getNumDofs());
      double timestamp = 0.0;
      while (tokenStart != std::string::npos)
      {
        auto tokenEnd = line.find_first_of(whitespace, tokenStart + 1);
        std::string token = line.substr(tokenStart, tokenEnd - tokenStart);

        /////////////////////////////////////////////////////////
        // Process the token, given tokenNumber and lineNumber

        if (lineNumber == 0)
        {
          if (tokenNumber > 0)
          {
            // This means we're on the row defining the names of the joints
            // we're recording positions of
            dynamics::DegreeOfFreedom* dof = skel->getDof(token);
            bool isRotationalJoint = true;
            if (dof != nullptr)
            {
              columnToDof.push_back(dof->getIndexInSkeleton());
              dynamics::Joint* joint = dof->getJoint();
              if (joint->getType()
                      == dynamics::TranslationalJoint2D::getStaticType()
                  || joint->getType()
                         == dynamics::TranslationalJoint::getStaticType()
                  || joint->getType()
                         == dynamics::PrismaticJoint::getStaticType())
              {
                isRotationalJoint = false;
              }
              if (joint->getType() == dynamics::EulerFreeJoint::getStaticType()
                  && dof->getIndexInJoint() >= 3)
              {
                isRotationalJoint = false;
              }
            }
            else
            {
              columnToDof.push_back(-1);
            }
            rotationalDof.push_back(isRotationalJoint);
          }
        }
        else
        {
          double value = atof(token.c_str());
          if (tokenNumber == 0)
          {
            timestamp = value;
          }
          else
          {
            int dofIndex = columnToDof[tokenNumber - 1];
            if (dofIndex != -1)
            {
              bool isRotationalJoint = rotationalDof[tokenNumber - 1];
              if (inDegrees && isRotationalJoint)
              {
                value *= M_PI / 180.0;
              }
              pose(dofIndex) = value;
            }
          }
        }

        /////////////////////////////////////////////////////////

        tokenNumber++;
        if (tokenEnd == std::string::npos)
        {
          break;
        }
        tokenStart = line.find_first_not_of(whitespace, tokenEnd + 1);
      }

      if (lineNumber > 0)
      {
        downsampleClock--;
        if (downsampleClock <= 0)
        {
          downsampleClock = downsampleByFactor;
          poses.push_back(pose);
          timestamps.push_back(timestamp);
        }
      }
      lineNumber++;
    }

    start = end + 1; // "\n".length()
    end = content.find("\n", start);
  }
  Eigen::MatrixXs posesMatrix
      = Eigen::MatrixXs::Zero(skel->getNumDofs(), poses.size());
  for (int i = 0; i < poses.size(); i++)
  {
    if (skel->getJoint(0)->getType()
        == dynamics::EulerFreeJoint::getStaticType())
    {
      Eigen::VectorXs ballPoses = skel->convertPositionsToBallSpace(poses[i]);

      // Rotate the orientation
      Eigen::Vector3s so3 = ballPoses.segment<3>(0);
      Eigen::Matrix3s R = math::expMapRot(so3);
      ballPoses.segment<3>(0) = math::logMap(rotateBy * R);

      // Rotate the offset
      ballPoses.segment<3>(3) = rotateBy * ballPoses.segment<3>(3);

      posesMatrix.col(i) = skel->convertPositionsFromBallSpace(ballPoses);
    }
    else
    {
      posesMatrix.col(i) = poses[i];
    }
  }
  OpenSimMot mot;
  mot.poses = posesMatrix;
  mot.timestamps = timestamps;

  return mot;
}

//==============================================================================
/// This tries a number of rotations as it's loading a .mot file, and returns
/// the one with the lowest marker error, since that's likely to be the
/// correct orientation.
OpenSimMot OpenSimParser::loadMotAtLowestMarkerRMSERotation(
    OpenSimFile& osim,
    const common::Uri& uri,
    C3D& c3d,
    int downsampleByFactor,
    const common::ResourceRetrieverPtr& retriever)
{
  Eigen::Matrix3s customOsimR = Eigen::Matrix3s::Identity();
  customOsimR.col(1) = Eigen::Vector3s::UnitZ();
  customOsimR.col(2) = -1 * Eigen::Vector3s::UnitY();

  std::vector<Eigen::Matrix3s> rotationsToTry;
  rotationsToTry.push_back(customOsimR);
  rotationsToTry.push_back(c3d.dataRotation);
  rotationsToTry.push_back(c3d.dataRotation * customOsimR);

  OpenSimMot bestMot = loadMot(
      osim.skeleton,
      uri,
      Eigen::Matrix3s::Identity(),
      downsampleByFactor,
      retriever);
  s_t bestRMSE
      = IKErrorReport(
            osim.skeleton, osim.markersMap, bestMot.poses, c3d.markerTimesteps)
            .averageRootMeanSquaredError;
  for (Eigen::Matrix3s bestRotations : rotationsToTry)
  {
    OpenSimMot otherMot = loadMot(
        osim.skeleton, uri, bestRotations, downsampleByFactor, retriever);
    s_t otherRMSE = IKErrorReport(
                        osim.skeleton,
                        osim.markersMap,
                        otherMot.poses,
                        c3d.markerTimesteps)
                        .averageRootMeanSquaredError;
    if (otherRMSE < bestRMSE)
    {
      bestMot = otherMot;
      bestRMSE = otherRMSE;
    }
  }

  return bestMot;
}

//==============================================================================
/// This saves the *.mot file from a motion for the skeleton
void OpenSimParser::saveMot(
    std::shared_ptr<dynamics::Skeleton> skel,
    const std::string& outputPath,
    const std::vector<double>& timestamps,
    const Eigen::MatrixXs& poses)
{
  std::ofstream motFile;
  motFile.open(outputPath);
  motFile << "Coordinates\n";
  motFile << "version=1\n";
  motFile << "nRows=" << timestamps.size() << "\n";
  motFile << "nColumns=" << poses.rows() + 1 << "\n";
  motFile << "inDegrees=no\n";
  motFile << "\n";
  motFile << "Units are S.I. units (second, meters, Newtons, ...)\n";
  motFile
      << "If the header above contains a line with 'inDegrees', this indicates "
         "whether rotational values are in degrees (yes) or radians (no).\n";
  motFile << "\n";
  motFile << "endheader\n";

  motFile << "time";
  for (int i = 0; i < skel->getNumDofs(); i++)
  {
    motFile << "\t" << trim(skel->getDof(i)->getName());
  }
  motFile << "\n";

  for (int t = 0; t < timestamps.size(); t++)
  {
    motFile << timestamps[t];
    for (int i = 0; i < skel->getNumDofs(); i++)
    {
      motFile << "\t" << poses(i, t);
    }
    motFile << "\n";
  }

  motFile.close();
}

//==============================================================================
/// This saves the *.mot file from the inverse dynamics solved for the
/// skeleton
void OpenSimParser::saveIDMot(
    std::shared_ptr<dynamics::Skeleton> skel,
    const std::string& outputPath,
    const std::vector<double>& timestamps,
    const Eigen::MatrixXs& controlForces)
{
  std::ofstream motFile;
  motFile.open(outputPath);
  motFile << "Coordinates\n";
  motFile << "version=1\n";
  motFile << "nRows=" << timestamps.size() << "\n";
  motFile << "nColumns=" << controlForces.rows() + 1 << "\n";
  motFile << "inDegrees=no\n";
  motFile << "\n";
  motFile << "Units are S.I. units (second, meters, Newtons, ...)\n";
  motFile
      << "If the header above contains a line with 'inDegrees', this indicates "
         "whether rotational values are in degrees (yes) or radians (no).\n";
  motFile << "\n";
  motFile << "endheader\n";

  motFile << "time";
  for (int i = 0; i < skel->getNumDofs(); i++)
  {
    motFile << "\t" << trim(skel->getDof(i)->getName());
    if (3 <= i && i < 6)
    {
      motFile << "_force";
    }
    else
    {
      motFile << "_moment";
    }
  }
  motFile << "\n";

  for (int t = 0; t < timestamps.size(); t++)
  {
    motFile << timestamps[t];
    for (int i = 0; i < skel->getNumDofs(); i++)
    {
      motFile << "\t" << controlForces(i, t);
    }
    motFile << "\n";
  }

  motFile.close();
}

//==============================================================================
double zeroIfNan(double n)
{
  if (isnan(n))
  {
    return 0.0;
  }
  return n;
}

//==============================================================================
/// This saves the *.mot file for the ground reaction forces we've read from
/// a C3D file
void OpenSimParser::saveRawGRFMot(
    const std::string& outputPath,
    const std::vector<double>& timestamps,
    const std::vector<biomechanics::ForcePlate> forcePlates)
{
  std::ofstream motFile;
  motFile.open(outputPath);
  motFile << "nColumns=" << (9 * forcePlates.size()) + 1 << "\n";
  motFile << "nRows=" << timestamps.size() << "\n";
  motFile << "DataType=double\n";
  motFile << "version=3\n";
  motFile << "OpenSimVersion=4.1\n";
  motFile << "endheader\n";

  motFile << "time";
  for (int i = 0; i < forcePlates.size(); i++)
  {
    std::string num = std::to_string(i + 1);
    motFile << "\t"
            << "ground_force_" + num + "_vx";
    motFile << "\t"
            << "ground_force_" + num + "_vy";
    motFile << "\t"
            << "ground_force_" + num + "_vz";
    motFile << "\t"
            << "ground_force_" + num + "_px";
    motFile << "\t"
            << "ground_force_" + num + "_py";
    motFile << "\t"
            << "ground_force_" + num + "_pz";
    motFile << "\t"
            << "ground_force_" + num + "_mx";
    motFile << "\t"
            << "ground_force_" + num + "_my";
    motFile << "\t"
            << "ground_force_" + num + "_mz";
  }
  motFile << "\n";

  for (int t = 0; t < timestamps.size(); t++)
  {
    motFile << timestamps[t];
    for (int i = 0; i < forcePlates.size(); i++)
    {
      motFile << "\t" << zeroIfNan((double)forcePlates[i].forces[t](0));
      motFile << "\t" << zeroIfNan((double)forcePlates[i].forces[t](1));
      motFile << "\t" << zeroIfNan((double)forcePlates[i].forces[t](2));
      motFile << "\t"
              << zeroIfNan((double)forcePlates[i].centersOfPressure[t](0));
      motFile << "\t"
              << zeroIfNan((double)forcePlates[i].centersOfPressure[t](1));
      motFile << "\t"
              << zeroIfNan((double)forcePlates[i].centersOfPressure[t](2));
      motFile << "\t" << zeroIfNan((double)forcePlates[i].moments[t](0));
      motFile << "\t" << zeroIfNan((double)forcePlates[i].moments[t](1));
      motFile << "\t" << zeroIfNan((double)forcePlates[i].moments[t](2));
    }
    motFile << "\n";
  }

  motFile.close();
}

//==============================================================================
/// This saves the *.mot file for the ground reaction forces we've processed
/// through our dynamics fitter.
void OpenSimParser::saveProcessedGRFMot(
    const std::string& outputPath,
    const std::vector<double>& timestamps,
    const std::vector<dynamics::BodyNode*> contactBodies,
    s_t groundHeight,
    const Eigen::MatrixXs wrenches)
{
  std::ofstream motFile;
  motFile.open(outputPath);
  motFile << "nColumns=" << (9 * contactBodies.size()) + 1 << "\n";
  motFile << "nRows=" << timestamps.size() << "\n";
  motFile << "DataType=double\n";
  motFile << "version=3\n";
  motFile << "OpenSimVersion=4.1\n";
  motFile << "endheader\n";

  motFile << "time";
  for (int i = 0; i < contactBodies.size(); i++)
  {
    std::string name = trim(contactBodies[i]->getName());
    motFile << "\t"
            << "ground_force_" + name + "_vx";
    motFile << "\t"
            << "ground_force_" + name + "_vy";
    motFile << "\t"
            << "ground_force_" + name + "_vz";
    motFile << "\t"
            << "ground_force_" + name + "_px";
    motFile << "\t"
            << "ground_force_" + name + "_py";
    motFile << "\t"
            << "ground_force_" + name + "_pz";
    motFile << "\t"
            << "ground_force_" + name + "_mx";
    motFile << "\t"
            << "ground_force_" + name + "_my";
    motFile << "\t"
            << "ground_force_" + name + "_mz";
  }
  motFile << "\n";

  for (int t = 0; t < timestamps.size(); t++)
  {
    motFile << timestamps[t];
    for (int i = 0; i < contactBodies.size(); i++)
    {
      Eigen::Vector6s worldWrench = wrenches.block<6, 1>(i * 6, t);
      Eigen::Vector3s worldTau = worldWrench.head<3>();
      Eigen::Vector3s worldF = worldWrench.tail<3>();
      Eigen::Matrix3s crossF = math::makeSkewSymmetric(worldF);
      Eigen::Vector3s rightSide = worldTau - crossF.col(1) * groundHeight;
      Eigen::Matrix3s leftSide = -crossF;
      leftSide.col(1) = worldF;
      Eigen::Vector3s p
          = leftSide.completeOrthogonalDecomposition().solve(rightSide);
      s_t k = p(1);
      p(1) = 0;
      Eigen::Vector3s expectedTau = worldF * k;
      Eigen::Vector3s cop = p;
      cop(1) = groundHeight;

      motFile << "\t" << zeroIfNan((double)worldF(0));
      motFile << "\t" << zeroIfNan((double)worldF(1));
      motFile << "\t" << zeroIfNan((double)worldF(2));
      motFile << "\t" << zeroIfNan((double)cop(0));
      motFile << "\t" << zeroIfNan((double)cop(1));
      motFile << "\t" << zeroIfNan((double)cop(2));
      motFile << "\t" << zeroIfNan((double)expectedTau(0));
      motFile << "\t" << zeroIfNan((double)expectedTau(1));
      motFile << "\t" << zeroIfNan((double)expectedTau(2));
    }
    motFile << "\n";
  }

  motFile.close();
}

//==============================================================================
/// This saves the *.mot file with 3 columns for each body. This is
/// basically only used for verifying consistency between Nimble and OpenSim.
void OpenSimParser::saveBodyLocationsMot(
    std::shared_ptr<dynamics::Skeleton> skel,
    const std::string& outputPath,
    const std::vector<double>& timestamps,
    const Eigen::MatrixXs& poses)
{
  std::ofstream motFile;
  motFile.open(outputPath);
  motFile << "Coordinates\n";
  motFile << "version=1\n";
  motFile << "nRows=" << timestamps.size() << "\n";
  motFile << "nColumns=" << (skel->getNumBodyNodes() * 3) + 1 << "\n";
  motFile << "inDegrees=no\n";
  motFile << "\n";
  motFile << "Units are S.I. units (second, meters, Newtons, ...)\n";
  motFile
      << "If the header above contains a line with 'inDegrees', this indicates "
         "whether rotational values are in degrees (yes) or radians (no).\n";
  motFile << "\n";
  motFile << "endheader\n";

  motFile << "time";

  for (int i = 0; i < skel->getNumBodyNodes(); i++)
  {
    std::string bodyName = trim(skel->getBodyNode(i)->getName());

    motFile << "\t" << bodyName << "_x\t" << bodyName << "_y\t" << bodyName
            << "_z";
  }
  motFile << "\n";

  for (int t = 0; t < timestamps.size(); t++)
  {
    motFile << timestamps[t];
    skel->setPositions(poses.col(t));

    for (int i = 0; i < skel->getNumBodyNodes(); i++)
    {
      Eigen::Vector3s bodyPos
          = skel->getBodyNode(i)->getWorldTransform().translation();
      motFile << "\t" << bodyPos(0) << "\t" << bodyPos(1) << "\t" << bodyPos(2);
    }
    motFile << "\n";
  }

  motFile.close();
}

//==============================================================================
/// This saves the *.mot file with 3 columns for each marker. This is
/// basically only used for verifying consistency between Nimble and OpenSim.
void OpenSimParser::saveMarkerLocationsMot(
    std::shared_ptr<dynamics::Skeleton> skel,
    const dynamics::MarkerMap& markers,
    const std::string& outputPath,
    const std::vector<double>& timestamps,
    const Eigen::MatrixXs& poses)
{
  std::ofstream motFile;
  motFile.open(outputPath);
  motFile << "Coordinates\n";
  motFile << "version=1\n";
  motFile << "nRows=" << timestamps.size() << "\n";
  motFile << "nColumns=" << (markers.size() * 3) + 1 << "\n";
  motFile << "inDegrees=no\n";
  motFile << "\n";
  motFile << "Units are S.I. units (second, meters, Newtons, ...)\n";
  motFile
      << "If the header above contains a line with 'inDegrees', this indicates "
         "whether rotational values are in degrees (yes) or radians (no).\n";
  motFile << "\n";
  motFile << "endheader\n";

  motFile << "time";

  std::vector<std::string> markerNames;
  for (auto& pair : markers)
  {
    std::string markerName = trim(pair.first);
    markerNames.push_back(markerName);

    motFile << "\t" << markerName << "_x\t" << markerName << "_y\t"
            << markerName << "_z";
  }
  motFile << "\n";

  for (int t = 0; t < timestamps.size(); t++)
  {
    motFile << timestamps[t];
    skel->setPositions(poses.col(t));
    std::map<std::string, Eigen::Vector3s> markerPoses
        = skel->getMarkerMapWorldPositions(markers);

    for (int i = 0; i < markerNames.size(); i++)
    {
      std::string markerName = markerNames[i];
      Eigen::Vector3s markerPos = markerPoses[markerName];
      motFile << "\t" << markerPos(0) << "\t" << markerPos(1) << "\t"
              << markerPos(2);
    }
    motFile << "\n";
  }

  motFile.close();
}

//==============================================================================
/// This grabs the GRF forces from a *.mot file
std::vector<ForcePlate> OpenSimParser::loadGRF(
    const common::Uri& uri,
    const std::vector<double>& targetTimestamps,
    const common::ResourceRetrieverPtr& nullOrRetriever)
{
  const common::ResourceRetrieverPtr retriever
      = ensureRetriever(nullOrRetriever);

  OpenSimGRF result;
  const std::string content = retriever->readAll(uri);

  bool inHeader = true;

  std::vector<std::string> colNames = std::vector<std::string>();
  std::vector<int> colToPlate = std::vector<int>();
  std::vector<int> colToCOP = std::vector<int>();
  std::vector<int> colToWrench = std::vector<int>();
  int numPlates = 0;

  std::vector<s_t> timestamps;
  std::vector<std::vector<Eigen::Vector3s>> copRows;
  std::vector<std::vector<Eigen::Vector6s>> wrenchRows;

  int lineNumber = 0;
  auto start = 0U;
  auto end = content.find("\n");
  while (true)
  {
    std::string line = content.substr(start, end - start);

    // Trim '\r', in case this file was saved on a Windows machine
    if (line.size() > 0 && line[line.size() - 1] == '\r')
    {
      line = line.substr(0, line.size() - 1);
    }

    if (inHeader)
    {
      std::string ENDHEADER = "endheader";
      if (line.size() >= ENDHEADER.size()
          && line.substr(0, ENDHEADER.size()) == ENDHEADER)
      {
        inHeader = false;
      }
      auto tokenEnd = line.find("=");
      if (tokenEnd != std::string::npos)
      {
        std::string variable = line.substr(0, tokenEnd);
        std::string value
            = line.substr(tokenEnd + 1, line.size() - tokenEnd - 1);
        // Currently we don't read anything from the variables
        (void)variable;
        (void)value;
      }
    }
    // If we're past the header and encounter an empty line, don't parse it
    // and skip to the next line. This will skip extra lines at the end of the
    // file.
    else if (!line.empty())
    {
      int tokenNumber = 0;
      std::string whitespace = " \t";
      auto tokenStart = line.find_first_not_of(whitespace);

      double timestamp = 0.0;
      std::vector<Eigen::Vector3s> cops;
      std::vector<Eigen::Vector6s> wrenches;

      for (int i = 0; i < numPlates; i++)
      {
        wrenches.push_back(Eigen::Vector6s::Zero());
        cops.push_back(Eigen::Vector3s::Zero());
      }

      while (tokenStart != std::string::npos)
      {
        auto tokenEnd = line.find_first_of(whitespace, tokenStart + 1);
        std::string token = line.substr(tokenStart, tokenEnd - tokenStart);

        /////////////////////////////////////////////////////////
        // Process the token, given tokenNumber and lineNumber

        if (lineNumber == 0)
        {
          colNames.push_back(token);
        }
        else
        {
          double value = atof(token.c_str());
          if (tokenNumber == 0)
          {
            timestamp = value;
          }
          else
          {
            int plateIndex = colToPlate[tokenNumber];
            int copIndex = colToCOP[tokenNumber];
            int wrenchIndex = colToWrench[tokenNumber];
            if (plateIndex != -1)
            {
              if (wrenchIndex != -1)
              {
                wrenches[plateIndex](wrenchIndex) = value;
              }
              if (copIndex != -1)
              {
                cops[plateIndex](copIndex) = value;
              }
            }
          }
        }

        /////////////////////////////////////////////////////////

        tokenNumber++;
        if (tokenEnd == std::string::npos)
        {
          break;
        }
        tokenStart = line.find_first_not_of(whitespace, tokenEnd + 1);
      }

      if (lineNumber == 0)
      {
        // Find the unique prefix/suffixes
        std::map<std::string, int> prefixSuffixNumbers;

        for (int i = 0; i < colNames.size(); i++)
        {
          const std::string& token = colNames[i];

          // Compute the names of the columns
          int plate = -1;
          int cop = -1;
          int wrench = -1;

          std::string empty = "";
          std::string underscore = "_";
          std::string prefixSuffix = token;

          if (token.find("px") != std::string::npos)
          {
            prefixSuffix.replace(token.find("px"), 2, empty);
            cop = 0;
          }
          if (token.find("py") != std::string::npos)
          {
            prefixSuffix.replace(token.find("py"), 2, empty);
            cop = 1;
          }
          if (token.find("pz") != std::string::npos)
          {
            prefixSuffix.replace(token.find("pz"), 2, empty);
            cop = 2;
          }
          if (token.find("mx") != std::string::npos)
          {
            prefixSuffix.replace(token.find("mx"), 2, empty);
            wrench = 0;
          }
          if (token.find("my") != std::string::npos)
          {
            prefixSuffix.replace(token.find("my"), 2, empty);
            wrench = 1;
          }
          if (token.find("mz") != std::string::npos)
          {
            prefixSuffix.replace(token.find("mz"), 2, empty);
            wrench = 2;
          }
          if (token.find("torque_x") != std::string::npos)
          {
            prefixSuffix.replace(
                token.find("torque_x"), std::string("torque_x").size(), empty);
            wrench = 0;
          }
          if (token.find("torque_y") != std::string::npos)
          {
            prefixSuffix.replace(
                token.find("torque_y"), std::string("torque_y").size(), empty);
            wrench = 1;
          }
          if (token.find("torque_z") != std::string::npos)
          {
            prefixSuffix.replace(
                token.find("torque_z"), std::string("torque_z").size(), empty);
            wrench = 2;
          }
          if (token.find("torque_r_x") != std::string::npos
              || token.find("torque_l_x") != std::string::npos)
          {
            prefixSuffix.replace(
                token.find("_x"), std::string("_x").size(), underscore);
            wrench = 0;
          }
          if (token.find("torque_r_y") != std::string::npos
              || token.find("torque_l_y") != std::string::npos)
          {
            prefixSuffix.replace(
                token.find("_y"), std::string("_y").size(), underscore);
            wrench = 1;
          }
          if (token.find("torque_r_z") != std::string::npos
              || token.find("torque_l_z") != std::string::npos)
          {
            prefixSuffix.replace(
                token.find("_z"), std::string("_z").size(), underscore);
            wrench = 2;
          }
          if (token.find("vx") != std::string::npos)
          {
            prefixSuffix.replace(token.find("vx"), 2, empty);
            wrench = 3;
          }
          if (token.find("vy") != std::string::npos)
          {
            prefixSuffix.replace(token.find("vy"), 2, empty);
            wrench = 4;
          }
          if (token.find("vz") != std::string::npos)
          {
            prefixSuffix.replace(token.find("vz"), 2, empty);
            wrench = 5;
          }

          if (prefixSuffix.find("force") != std::string::npos)
          {
            prefixSuffix.replace(prefixSuffix.find("force"), 5, empty);
          }
          if (prefixSuffix.find("moment") != std::string::npos)
          {
            prefixSuffix.replace(prefixSuffix.find("moment"), 6, empty);
          }
          if (prefixSuffix.find("torque") != std::string::npos)
          {
            prefixSuffix.replace(prefixSuffix.find("torque"), 6, empty);
          }

          while (prefixSuffix.find("__") != std::string::npos)
          {
            prefixSuffix.replace(prefixSuffix.find("__"), 2, std::string("_"));
          }

          if (token == "time")
          {
            // Default to plate 0
            plate = 0;
          }
          else if (prefixSuffixNumbers.count(prefixSuffix) > 0)
          {
            plate = prefixSuffixNumbers.at(prefixSuffix);
          }
          else
          {
            std::cout << "Reading new GRF column prefixSuffix: " << prefixSuffix
                      << std::endl;
            plate = prefixSuffixNumbers.size();
            prefixSuffixNumbers[prefixSuffix] = plate;
          }

          colToPlate.push_back(plate);
          colToCOP.push_back(cop);
          colToWrench.push_back(wrench);
        }

        numPlates = prefixSuffixNumbers.size();
      }
      else
      {
        copRows.push_back(cops);
        wrenchRows.push_back(wrenches);
        timestamps.push_back(timestamp);
      }
      // Ignore whitespace in a .MOT file between "endheader" and the names of
      // the columns
      if (lineNumber > 0 || colNames.size() > 0)
      {
        lineNumber++;
      }
    }

    if (end == std::string::npos)
    {
      break;
    }
    start = end + 1; // "\n".length()
    end = content.find("\n", start);
  }

  assert(timestamps.size() == copRows.size());
  assert(timestamps.size() == wrenchRows.size());

<<<<<<< HEAD
  // Check that the values in timestamps cover the range of values in
  // targetTimestamps
  if (!targetTimestamps.empty()) {
    bool outOfRangeEarly = timestamps[0] > targetTimestamps[0];
    bool outOfRangeLate = timestamps[timestamps.size() - 1]
                          < targetTimestamps[targetTimestamps.size() - 1];
    NIMBLE_THROW_IF(outOfRangeEarly || outOfRangeLate, "Values in argument "
        "'targetTimestamps' are out of range of the timestamps in the file.");
  }

  // Find a vector of indices where the timestamps are closest to the values in
  // targetTimestamps.
  std::vector<int> targetTimestampIndices;
  if (targetTimestamps.empty()) {
    for (int i = 0; i < (int)timestamps.size(); i++) {
      targetTimestampIndices.push_back(i);
=======
  if (!targetTimestamps.empty())
  {
    // If we've got a list of targetTimestamps, we want to just go ahead and
    // find the values for the GRF at exactly those timestamps, interpolating if
    // necessary. For the temporal out-of-bounds case, which does sometimes
    // happen (e.g. in the Tiziana 2019 Nature dataset), we just provide zero
    // GRFs on the OOB timesteps.
    std::vector<ForcePlate> forcePlates;
    for (int i = 0; i < numPlates; i++)
    {
      forcePlates.emplace_back();
>>>>>>> 89f5e342
    }

    for (int t = 0; t < (int)targetTimestamps.size(); t++)
    {
      s_t targetTimestamp = targetTimestamps[t];
      if (targetTimestamp < timestamps[0] - 1e-3
          || targetTimestamp > timestamps[timestamps.size() - 1] + 1e-3)
      {
        // If we're requesting a timestamp that's out of bounds, then just pad
        // the GRFs with 0s
        for (int i = 0; i < numPlates; i++)
        {
          forcePlates[i].timestamps.push_back(targetTimestamp);
          forcePlates[i].centersOfPressure.push_back(Eigen::Vector3s::Zero());
          forcePlates[i].moments.push_back(Eigen::Vector3s::Zero());
          forcePlates[i].forces.push_back(Eigen::Vector3s::Zero());
        }
      }
      else
      {
        int closestIndex = 0;
        s_t closestDistance = std::numeric_limits<s_t>::infinity();
        for (int j = 0; j < (int)timestamps.size(); j++)
        {
          s_t distance = std::abs(timestamps[j] - targetTimestamp);
          if (distance < closestDistance)
          {
            closestDistance = distance;
            closestIndex = j;
          }
        }
        if (std::abs(timestamps[closestIndex] - targetTimestamp) <= 1e-3)
        {
          // This means we just requested a timestamp pretty much directly, so
          // no blending is required
          for (int i = 0; i < numPlates; i++)
          {
            forcePlates[i].timestamps.push_back(targetTimestamp);
            forcePlates[i].centersOfPressure.push_back(
                copRows[closestIndex][i]);
            forcePlates[i].moments.push_back(
                wrenchRows[closestIndex][i].segment<3>(0));
            forcePlates[i].forces.push_back(
                wrenchRows[closestIndex][i].segment<3>(3));
          }
        }
        else
        {
          // We're going to have to interpolate (linearly) between two
          // timestamps, because we didn't find an exact match for the requested
          // timestamp in our loaded data.
          int highIndex = closestIndex;
          int lowIndex = closestIndex - 1;
          if (timestamps[closestIndex] < targetTimestamp)
          {
            highIndex = closestIndex + 1;
            lowIndex = closestIndex;
          }
          // Avoid divide by zero exceptions by clipping timestep size to be at
          // least 1e-4
          s_t timestep
              = std::max(timestamps[highIndex] - timestamps[lowIndex], 1e-4);
          s_t alpha = (targetTimestamp - timestamps[lowIndex]) / timestep;
          // Push an interpolated value between the two timestamps onto the
          // force plates
          for (int i = 0; i < numPlates; i++)
          {
            forcePlates[i].timestamps.push_back(targetTimestamp);
            forcePlates[i].centersOfPressure.push_back(
                copRows[lowIndex][i] * (1 - alpha)
                + copRows[highIndex][i] * alpha);
            forcePlates[i].moments.push_back(
                wrenchRows[lowIndex][i].segment<3>(0) * (1 - alpha)
                + wrenchRows[highIndex][i].segment<3>(0) * alpha);
            forcePlates[i].forces.push_back(
                wrenchRows[lowIndex][i].segment<3>(3) * (1 - alpha)
                + wrenchRows[highIndex][i].segment<3>(3) * alpha);
          }
        }
      }
    }

<<<<<<< HEAD
  // Check that targetTimestampIndices is monotonically increasing.
  for (int i = 1; i < (int)targetTimestampIndices.size(); i++) {
    NIMBLE_THROW_IF(targetTimestampIndices[i] <= targetTimestampIndices[i - 1],
             "Expected the timestamps found based on targetTimestamps to be "
             "monotonically increasing, but they are not.");
=======
    return forcePlates;
>>>>>>> 89f5e342
  }
  else
  {
    // If we didn't get any target timestamps, then just put the data directly
    // into an array and return it.
    std::vector<ForcePlate> forcePlates;
    for (int i = 0; i < numPlates; i++)
    {
      forcePlates.emplace_back();
      ForcePlate& forcePlate = forcePlates[forcePlates.size() - 1];
      for (int t = 0; t < timestamps.size(); t++)
      {
        forcePlate.timestamps.push_back(timestamps[t]);
        forcePlate.centersOfPressure.push_back(copRows[t][i]);
        forcePlate.moments.push_back(wrenchRows[t][i].segment<3>(0));
        forcePlate.forces.push_back(wrenchRows[t][i].segment<3>(3));
      }
    }

    return forcePlates;
  }
}

//==============================================================================
/// This loads IMU data from a CSV file, where the headers of columns are
/// names of IMUs with axis suffixes (e.g. "IMU1_Accel_X", "IMU1_Accel_Y",
/// "IMU1_Accel_Z", "IMU1_Gyro_X", "IMU1_Gyro_Y", "IMU1_Gyro_Z")
OpenSimIMUData OpenSimParser::loadIMUFromCSV(
    const common::Uri& uri,
    bool isAccelInG,
    const common::ResourceRetrieverPtr& nullOrRetriever)
{
  const common::ResourceRetrieverPtr retriever
      = ensureRetriever(nullOrRetriever);
  const std::string content = retriever->readAll(uri);

  OpenSimIMUData imus;

  const s_t g = 9.80665;
  const s_t accelScale = isAccelInG ? g : 1.0;

  // Split content into an array of lines
  std::vector<std::string> lines;
  std::istringstream f(content);
  std::string line;
  bool firstLine = true;
  std::vector<std::string> colNames;
  std::vector<std::string> colToIMU;
  std::vector<int> colToAxis;
  std::vector<bool> colToIsAcc;
  while (std::getline(f, line))
  {
    std::istringstream lineF(line);
    std::string token;

    if (firstLine)
    {
      while (std::getline(lineF, token, ','))
      {
        colNames.push_back(token);
        std::string imuName;
        int imuAxis = -1;
        bool isAcc = false;
        if (endsWith(token, "_Accel_X"))
        {
          imuName = token.substr(0, token.size() - strlen("_Accel_X"));
          imuAxis = 0;
          isAcc = true;
        }
        else if (endsWith(token, "_Accel_Y"))
        {
          imuName = token.substr(0, token.size() - strlen("_Accel_Y"));
          imuAxis = 1;
          isAcc = true;
        }
        else if (endsWith(token, "_Accel_Z"))
        {
          imuName = token.substr(0, token.size() - strlen("_Accel_Z"));
          imuAxis = 2;
          isAcc = true;
        }
        if (endsWith(token, "_Gyro_X"))
        {
          imuName = token.substr(0, token.size() - strlen("_Gyro_X"));
          imuAxis = 0;
          isAcc = false;
        }
        else if (endsWith(token, "_Gyro_Y"))
        {
          imuName = token.substr(0, token.size() - strlen("_Gyro_Y"));
          imuAxis = 1;
          isAcc = false;
        }
        else if (endsWith(token, "_Gyro_Z"))
        {
          imuName = token.substr(0, token.size() - strlen("_Gyro_Z"));
          imuAxis = 2;
          isAcc = false;
        }
        colToIMU.push_back(imuName);
        colToAxis.push_back(imuAxis);
        colToIsAcc.push_back(isAcc);
      }
    }
    else
    {
      int tokenIndex = 0;
      std::map<std::string, Eigen::Vector3s> accelerometerData;
      std::map<std::string, Eigen::Vector3s> gyroData;
      while (std::getline(lineF, token, ','))
      {
        // First column is always time
        if (tokenIndex == 0)
        {
          imus.timestamps.push_back(std::stod(token));
          tokenIndex++;
          continue;
        }

        std::string imuName = colToIMU[tokenIndex];
        bool isAcc = colToIsAcc[tokenIndex];
        int axis = colToAxis[tokenIndex];

        if (isAcc)
        {
          if (accelerometerData.count(imuName) == 0)
          {
            accelerometerData[imuName] = Eigen::Vector3s::Zero();
          }
          accelerometerData[imuName](axis) = accelScale * std::stod(token);
        }
        else
        {
          if (gyroData.count(imuName) == 0)
          {
            gyroData[imuName] = Eigen::Vector3s::Zero();
          }
          gyroData[imuName](axis) = std::stod(token);
        }

        tokenIndex++;
      }
      imus.accReadings.push_back(accelerometerData);
      imus.gyroReadings.push_back(gyroData);
    }

    firstLine = false;
  }

  return imus;
}

template <std::size_t Dimension>
std::pair<dynamics::CustomJoint<Dimension>*, dynamics::BodyNode*>
createCustomJoint(
    dynamics::SkeletonPtr skel,
    std::string jointName,
    dynamics::BodyNode::Properties bodyProps,
    dynamics::BodyNode* parentBody,
    std::vector<std::shared_ptr<math::CustomFunction>> customFunctions,
    std::vector<int> drivenByDofs,
    std::vector<Eigen::Vector3s> eulerAxisOrder,
    std::vector<Eigen::Vector3s> transformAxisOrder)
{
  dynamics::CustomJoint<Dimension>* customJoint = nullptr;
  dynamics::BodyNode* childBody = nullptr;
  // Create a CustomJoint
  typename dynamics::CustomJoint<Dimension>::Properties props;
  props.mName = jointName;
  if (parentBody == nullptr)
  {
    auto pair
        = skel->createJointAndBodyNodePair<dynamics::CustomJoint<Dimension>>(
            nullptr, props, bodyProps);
    customJoint = pair.first;
    childBody = pair.second;
  }
  else
  {
    auto pair = parentBody->createChildJointAndBodyNodePair<
        dynamics::CustomJoint<Dimension>>(props, bodyProps);
    customJoint = pair.first;
    childBody = pair.second;
  }

  assert(customFunctions.size() == 6);

  dynamics::EulerJoint::AxisOrder axisOrder = getAxisOrder(eulerAxisOrder);
  Eigen::Vector3s flips = getAxisFlips(eulerAxisOrder);
  customJoint->setAxisOrder(axisOrder);
  customJoint->setFlipAxisMap(flips);

#ifndef NDEBUG
  std::vector<bool> setFunction;
  for (int i = 0; i < 6; i++)
  {
    setFunction.push_back(false);
  }
#endif

  for (int i = 0; i < customFunctions.size(); i++)
  {
    if (i < 3)
    {
      customJoint->setCustomFunction(i, customFunctions[i], drivenByDofs[i]);
#ifndef NDEBUG
      setFunction[i] = true;
#endif
    }
    else
    {
      // Map to the appropriate slot based on the axis
      Eigen::Vector3s axis = transformAxisOrder[i - 3];
      if (axis == Eigen::Vector3s::UnitX())
      {
        customJoint->setCustomFunction(3, customFunctions[i], drivenByDofs[i]);
#ifndef NDEBUG
        setFunction[3] = true;
#endif
      }
      else if (axis == Eigen::Vector3s::UnitY())
      {
        customJoint->setCustomFunction(4, customFunctions[i], drivenByDofs[i]);
#ifndef NDEBUG
        setFunction[4] = true;
#endif
      }
      else if (axis == Eigen::Vector3s::UnitZ())
      {
        customJoint->setCustomFunction(5, customFunctions[i], drivenByDofs[i]);
#ifndef NDEBUG
        setFunction[5] = true;
#endif
      }
      else
      {
        assert(false);
      }
    }
  }

#ifndef NDEBUG
  for (int i = 0; i < 6; i++)
  {
    assert(setFunction[i]);
  }
#endif

  return std::make_pair(customJoint, childBody);
}

//==============================================================================
/// When people finish preparing their model in OpenSim, they save a *.osim
/// file with all the scales and offsets baked in. This is a utility to go
/// through and get out the scales and offsets in terms of a standard
/// skeleton, so that we can include their values in standard datasets.
OpenSimScaleAndMarkerOffsets OpenSimParser::getScaleAndMarkerOffsets(
    const OpenSimFile& standardSkeleton, const OpenSimFile& scaledSkeleton)
{
  OpenSimScaleAndMarkerOffsets config;

  // Check that the two skeletons are compatible
  for (int i = 0; i < standardSkeleton.skeleton->getNumBodyNodes(); i++)
  {
    dynamics::BodyNode* bodyNode = standardSkeleton.skeleton->getBodyNode(i);
    if (!scaledSkeleton.skeleton->getBodyNode(bodyNode->getName()))
    {
      std::cout << "OpenSimParser::getConfiguration() failed because the "
                   "skeletons were too different! The standard skeleton has a "
                   "body named \""
                << bodyNode->getName() << "\", but the scaled skeleton doesn't."
                << std::endl;
      config.success = false;
      return config;
    }
  }

  // Now go through both skeletons and try to work out what the body scales are

  config.bodyScales
      = Eigen::VectorXs::Ones(standardSkeleton.skeleton->getNumBodyNodes() * 3);
  for (int i = 0; i < standardSkeleton.skeleton->getNumBodyNodes(); i++)
  {
    dynamics::BodyNode* scaledNode = scaledSkeleton.skeleton->getBodyNode(
        standardSkeleton.skeleton->getBodyNode(i)->getName());
    if (scaledNode->getNumShapeNodes() > 0)
    {
      dynamics::Shape* shape = scaledNode->getShapeNode(0)->getShape().get();
      if (shape->getType() == dynamics::MeshShape::getStaticType())
      {
        dynamics::MeshShape* mesh = static_cast<dynamics::MeshShape*>(shape);
        Eigen::Vector3s scale = mesh->getScale();
        config.bodyScales.segment<3>(i * 3) = scale;
      }
    }
  }

  // Try to convert the markers into the standard skeleton

  for (auto pair : scaledSkeleton.markersMap)
  {
    std::string markerName = pair.first;
    dynamics::BodyNode* standardBody
        = standardSkeleton.skeleton->getBodyNode(pair.second.first->getName());
    if (standardBody != nullptr)
    {
      Eigen::Vector3s bodyScale = config.bodyScales.segment<3>(
          standardBody->getIndexInSkeleton() * 3);
      Eigen::Vector3s goldOffset = pair.second.second.cwiseQuotient(bodyScale);
      config.markers[markerName] = std::make_pair(standardBody, goldOffset);
      config.markerOffsets[markerName] = goldOffset - pair.second.second;
    }
  }

  // Return

  config.success = true;
  return config;
}

//==============================================================================
/// This does its best to convert a *.osim file to a URDF file.
bool OpenSimParser::convertOsimToSDF(
    const common::Uri& uri,
    const std::string& outputPath,
    std::map<std::string, std::string> mergeBodiesInto)
{
  OpenSimFile file = parseOsim(uri);

  std::shared_ptr<dynamics::Skeleton> simplified
      = file.skeleton->simplifySkeleton(
          file.skeleton->getName(), mergeBodiesInto);
  if (simplified)
  {
    SdfParser::writeSkeleton(outputPath, simplified);
    return true;
  }
  else
  {
    // Unable to simplify skeleton, so unable to write
    return false;
  }
}

/// This does its best to convert a *.osim file to an MJCF file. It will
/// simplify the skeleton by merging any bodies that are requested, and
/// deleting any joints linking those bodies.
bool OpenSimParser::convertOsimToMJCF(
    const common::Uri& uri,
    const std::string& outputPath,
    std::map<std::string, std::string> mergeBodiesInto)
{
  OpenSimFile file = parseOsim(uri);

  std::shared_ptr<dynamics::Skeleton> simplified
      = file.skeleton->simplifySkeleton(
          file.skeleton->getName(), mergeBodiesInto);
  if (simplified)
  {
    MJCFExporter::writeSkeleton(outputPath, simplified);
    return true;
  }
  else
  {
    // Unable to simplify skeleton, so unable to write
    return false;
  }
}

void readAttachedGeometry(
    tinyxml2::XMLElement* attachedGeometry,
    dynamics::BodyNode* childBody,
    Eigen::Isometry3s relativeT,
    const std::string fileNameForErrorDisplay,
    const std::string geometryFolder,
    const common::ResourceRetrieverPtr& geometryRetriever)
{
  (void)fileNameForErrorDisplay;

  tinyxml2::XMLElement* meshCursor
      = attachedGeometry->FirstChildElement("Mesh");
  while (meshCursor)
  {
    if (meshCursor->FirstChildElement("mesh_file")->GetText() == nullptr)
    {
      std::cout << "Body Node " << childBody->getName()
                << " has an attached <Mesh> object where <mesh_file> is "
                   "empty. Ignoring."
                << std::endl;
      meshCursor = meshCursor->NextSiblingElement("Mesh");
      continue;
    }

    std::string mesh_file(
        meshCursor->FirstChildElement("mesh_file")->GetText());
    Eigen::Vector3s scale
        = readVec3(meshCursor->FirstChildElement("scale_factors"));

    common::Uri meshUri = common::Uri::createFromRelativeUri(
        geometryFolder, "./" + mesh_file + ".ply");
    std::shared_ptr<dynamics::SharedMeshWrapper> meshPtr
        = dynamics::MeshShape::loadMesh(meshUri, geometryRetriever);

    if (meshPtr)
    {
      std::shared_ptr<dynamics::MeshShape> meshShape
          = std::make_shared<dynamics::MeshShape>(
              scale, meshPtr, meshUri, geometryRetriever);

      dynamics::ShapeNode* meshShapeNode
          = childBody->createShapeNodeWith<dynamics::VisualAspect>(meshShape);

      Eigen::Isometry3s localT = Eigen::Isometry3s::Identity();
      tinyxml2::XMLElement* transformElem
          = meshCursor->FirstChildElement("transform");
      if (transformElem != nullptr)
      {
        Eigen::Vector6s transformVec = readVec6(transformElem);
        localT.linear() = math::eulerXYZToMatrix(transformVec.head<3>());
        localT.translation() = transformVec.tail<3>();
      }

      meshShapeNode->setRelativeTransform(relativeT * localT);

      dynamics::VisualAspect* meshVisualAspect
          = meshShapeNode->getVisualAspect();

      tinyxml2::XMLElement* appearance
          = meshCursor->FirstChildElement("Appearance");
      if (appearance != nullptr)
      {
        Eigen::Vector3s colors
            = readVec3(appearance->FirstChildElement("color")) * 0.7;
        double opacity
            = atof(appearance->FirstChildElement("opacity")->GetText());
        meshVisualAspect->setColor(colors);
        meshVisualAspect->setAlpha(opacity);
      }
    }

    meshCursor = meshCursor->NextSiblingElement("Mesh");
  }
}

//==============================================================================
std::pair<dynamics::Joint*, dynamics::BodyNode*> createJoint(
    dynamics::SkeletonPtr skel,
    dynamics::BodyNode* parentBody,
    tinyxml2::XMLElement* bodyCursor,
    tinyxml2::XMLElement* jointDetail,
    Eigen::Isometry3s transformFromParent,
    Eigen::Isometry3s transformFromChild,
    const std::string fileNameForErrorDisplay,
    const std::string geometryFolder,
    const common::ResourceRetrieverPtr& geometryRetriever)
{
  std::string bodyName(bodyCursor->Attribute("name"));
  dynamics::BodyNode::Properties bodyProps;
  bodyProps.mName = bodyName;

  dynamics::BodyNode* childBody = nullptr;
  std::string jointName(jointDetail->Attribute("name"));

  dynamics::Joint* joint = nullptr;
  std::string jointType(jointDetail->Name());

  std::vector<std::string> dofNames;

  tinyxml2::XMLElement* coordinateCursor = nullptr;
  // This is how the coordinate set is specified in OpenSim v4 files
  tinyxml2::XMLElement* coordinateSet
      = jointDetail->FirstChildElement("CoordinateSet");
  if (coordinateSet)
  {
    tinyxml2::XMLElement* objects = coordinateSet->FirstChildElement("objects");
    if (objects)
    {
      coordinateCursor = objects->FirstChildElement("Coordinate");
    }
  }
  // This is how the coordinate set is specified in OpenSim v3 files
  if (coordinateCursor == nullptr)
  {
    coordinateSet = jointDetail->FirstChildElement("coordinates");
    if (coordinateSet != nullptr)
    {
      coordinateCursor = coordinateSet->FirstChildElement("Coordinate");
    }
  }
  // Iterate through the coordinates
  while (coordinateCursor)
  {
    std::string dofName(coordinateCursor->Attribute("name"));
    dofNames.push_back(dofName);
    coordinateCursor = coordinateCursor->NextSiblingElement("Coordinate");
  }

  // Build custom joints
  bool isCustomJoint = false;
  if (jointType == "CustomJoint")
  {
    tinyxml2::XMLElement* spatialTransform
        = jointDetail->FirstChildElement("SpatialTransform");
    tinyxml2::XMLElement* transformAxisCursor
        = spatialTransform->FirstChildElement("TransformAxis");

    std::vector<std::shared_ptr<math::CustomFunction>> customFunctions;
    std::vector<int> drivenByDofs;
    std::vector<Eigen::Vector3s> eulerAxisOrder;
    std::vector<Eigen::Vector3s> transformAxisOrder;

    int numLinear = 0;
    int numConstant = 0;
    int firstLinearIndex = -1;
    int lastLinearIndex = 0;

    int dofIndex = 0;
    /// If all linear, then we're just a EulerFreeJoint
    bool allLinear = true;
    /// If first 3 are linear, last 3 are constant, then we're just an
    /// EulerJoint
    bool first3Linear = true;
    /// If any are splines, we need a full blown CustomJoint
    bool anySpline = false;
    /// If all 6 DOFs are fixed at 0, then we're just a WeldJoint
    bool allLocked = true;
    while (transformAxisCursor)
    {
      Eigen::Vector3s axis
          = readVec3(transformAxisCursor->FirstChildElement("axis"));

      tinyxml2::XMLElement* function
          = transformAxisCursor->FirstChildElement("function");
      // On v3 files, there is no "function" wrapper tag
      if (function == nullptr)
      {
        function = transformAxisCursor;
      }

      int drivenByDof = 0;
      tinyxml2::XMLElement* coordinates
          = transformAxisCursor->FirstChildElement("coordinates");
      if (coordinates != nullptr)
      {
        const char* text_pointer = coordinates->GetText();
        if (text_pointer != nullptr)
        {
          std::string coordinateName(text_pointer);
          auto iterator
              = std::find(dofNames.begin(), dofNames.end(), coordinateName);
          if (iterator != dofNames.end())
          {
            drivenByDof = iterator - dofNames.begin();
          }
        }
      }
      drivenByDofs.push_back(drivenByDof);

      tinyxml2::XMLElement* linearFunction
          = function->FirstChildElement("LinearFunction");
      tinyxml2::XMLElement* simmSpline
          = function->FirstChildElement("SimmSpline");
      tinyxml2::XMLElement* piecewiseLinear
          = function->FirstChildElement("PiecewiseLinearFunction");
      tinyxml2::XMLElement* polynomialFunction
          = function->FirstChildElement("PolynomialFunction");
      // This only exists in v4 files
      tinyxml2::XMLElement* constant = function->FirstChildElement("Constant");
      // This only exists in v3 files
      tinyxml2::XMLElement* multiplier
          = function->FirstChildElement("MultiplierFunction");
      s_t scale = 1.0;
      if (multiplier != nullptr)
      {
        tinyxml2::XMLElement* childFunction
            = multiplier->FirstChildElement("function");
        scale = atof(multiplier->FirstChildElement("scale")->GetText());
        assert(childFunction != nullptr);
        if (childFunction != nullptr)
        {
          constant = childFunction->FirstChildElement("Constant");
          simmSpline = childFunction->FirstChildElement("SimmSpline");
          piecewiseLinear
              = childFunction->FirstChildElement("PiecewiseLinearFunction");
          linearFunction = childFunction->FirstChildElement("LinearFunction");
          polynomialFunction
              = childFunction->FirstChildElement("PolynomialFunction");
          assert(
              constant || simmSpline || piecewiseLinear || linearFunction
              || polynomialFunction);
        }
      }

      if (constant != nullptr)
      {
        numConstant++;
        allLinear = false;
        if (dofIndex < 3)
        {
          first3Linear = false;
        }

        s_t value
            = atof(constant->FirstChildElement("value")->GetText()) * scale;
        if (value != 0)
        {
          allLocked = false;
        }
        customFunctions.push_back(
            std::make_shared<math::ConstantFunction>(value));
      }
      else if (linearFunction != nullptr)
      {
        numLinear++;
        if (firstLinearIndex == -1)
        {
          firstLinearIndex = dofIndex;
        }
        lastLinearIndex = dofIndex;
        allLocked = false;
        Eigen::Vector2s coeffs
            = readVec2(linearFunction->FirstChildElement("coefficients"));
        // Bake coeff flips into the axis
        if (coeffs(0) == -1)
        {
          axis *= coeffs(0);
          coeffs(0) = 1.0;
        }
        // Example coeffs for linear: 1 0
        customFunctions.push_back(std::make_shared<math::LinearFunction>(
            coeffs(0) * scale, coeffs(1) * scale));
      }
      else if (polynomialFunction != nullptr)
      {
        anySpline = true;
        allLocked = false;
        std::vector<s_t> coeffs
            = readVecX(polynomialFunction->FirstChildElement("coefficients"));
        std::reverse(coeffs.begin(), coeffs.end());
        for (int i = 0; i < coeffs.size(); i++)
        {
          coeffs[i] *= scale;
        }
        customFunctions.push_back(
            std::make_shared<math::PolynomialFunction>(coeffs));
      }
      else if (simmSpline != nullptr)
      {
        anySpline = true;
        allLocked = false;
        if (dofIndex < 3)
        {
          first3Linear = false;
        }

        std::vector<s_t> x = readVecX(simmSpline->FirstChildElement("x"));
        std::vector<s_t> y = readVecX(simmSpline->FirstChildElement("y"));
        for (int i = 0; i < y.size(); i++)
        {
          y[i] *= scale;
        }
        customFunctions.push_back(std::make_shared<math::SimmSpline>(x, y));
      }
      else if (piecewiseLinear != nullptr)
      {
        anySpline = true;
        allLocked = false;
        if (dofIndex < 3)
        {
          first3Linear = false;
        }

        std::vector<s_t> x = readVecX(piecewiseLinear->FirstChildElement("x"));
        std::vector<s_t> y = readVecX(piecewiseLinear->FirstChildElement("y"));
        for (int i = 0; i < y.size(); i++)
        {
          y[i] *= scale;
        }
        customFunctions.push_back(
            std::make_shared<math::PiecewiseLinearFunction>(x, y));
      }
      else
      {
        assert(false && "Unrecognized function type");
      }

      if (dofIndex < 3)
        eulerAxisOrder.push_back(axis);
      else
        transformAxisOrder.push_back(axis);

      dofIndex++;
      transformAxisCursor
          = transformAxisCursor->NextSiblingElement("TransformAxis");
    }

    if (allLocked)
    {
      dynamics::WeldJoint::Properties props;
      props.mName = jointName;
      auto pair
          = parentBody->createChildJointAndBodyNodePair<dynamics::WeldJoint>(
              props, bodyProps);
      joint = pair.first;
      childBody = pair.second;
      std::cout << "WARNING! Creating a WeldJoint as an intermediate "
                   "(non-root) joint. This will cause the gradient "
                   "computations to run with slower algorithms. If you find a "
                   "way to remove this WeldJoint, things should run faster."
                << std::endl;
    }
    else if (allLinear && !anySpline && dofNames.size() == 6)
    {
      dynamics::EulerJoint::AxisOrder axisOrder = getAxisOrder(eulerAxisOrder);
      dynamics::EulerJoint::AxisOrder transOrder
          = getAxisOrder(transformAxisOrder);
      (void)transOrder;
      assert(transOrder == dynamics::EulerJoint::AxisOrder::XYZ);

      Eigen::Vector3s flips = getAxisFlips(eulerAxisOrder);

      // Create a EulerFreeJoint
      dynamics::EulerFreeJoint* eulerFreeJoint = nullptr;
      dynamics::EulerFreeJoint::Properties props;
      props.mName = jointName;
      if (parentBody == nullptr)
      {
        auto pair = skel->createJointAndBodyNodePair<dynamics::EulerFreeJoint>(
            nullptr, props, bodyProps);
        eulerFreeJoint = pair.first;
        childBody = pair.second;
      }
      else
      {
        auto pair
            = parentBody
                  ->createChildJointAndBodyNodePair<dynamics::EulerFreeJoint>(
                      props, bodyProps);
        eulerFreeJoint = pair.first;
        childBody = pair.second;
      }
      eulerFreeJoint->setAxisOrder(axisOrder);
      eulerFreeJoint->setFlipAxisMap(flips);
      joint = eulerFreeJoint;
    }
    else if (
        first3Linear && !anySpline
        && (dofNames.size() == 3 || dofNames.size() == 6))
    {
      bool anyNonUnit = false;
      for (int i = 0; i < 3; i++)
      {
        bool isUnit = false;
        for (int j = 0; j < 3; j++)
        {
          if (eulerAxisOrder[i] == Eigen::Vector3s::Unit(j)
              || eulerAxisOrder[i] == -Eigen::Vector3s::Unit(j))
          {
            isUnit = true;
            break;
          }
        }
        if (!isUnit)
        {
          anyNonUnit = true;
          break;
        }
      }
      if (anyNonUnit)
      {
        s_t xDotY = abs(eulerAxisOrder[0].dot(eulerAxisOrder[1]));
        s_t yDotZ = abs(eulerAxisOrder[1].dot(eulerAxisOrder[2]));
        s_t zDotX = abs(eulerAxisOrder[2].dot(eulerAxisOrder[0]));
        if (xDotY < 1e-4 && yDotZ < 1e-4 && zDotX < 1e-4)
        {
          // Construct a rotation matrix to get these rotations back to normal
          // euler angles
          Eigen::Matrix3s R = Eigen::Matrix3s::Identity();
          R.col(0) = eulerAxisOrder[0].normalized();
          R.col(1) = eulerAxisOrder[1].normalized();
          R.col(2) = eulerAxisOrder[2].normalized();
          for (int i = 0; i < 10; i++)
          {
            R.col(0) = R.col(0) - (R.col(0).dot(R.col(1)) * R.col(1))
                       - (R.col(0).dot(R.col(2)) * R.col(2));
            R.col(1) = R.col(1) - (R.col(1).dot(R.col(0)) * R.col(0))
                       - (R.col(1).dot(R.col(2)) * R.col(2));
            R.col(2) = R.col(2) - (R.col(2).dot(R.col(0)) * R.col(0))
                       - (R.col(2).dot(R.col(1)) * R.col(1));
          }
          // Now R contains an approximately orthonormal basis to the euler axis
          // we were originally passed.
          s_t errorOfCross = (R.col(0).cross(R.col(1)) - R.col(2)).norm();

          // We need to check the "handedness" of R
          dynamics::EulerJoint::AxisOrder axisOrder;
          if (errorOfCross < 1e-4)
          {
            axisOrder = dynamics::EulerJoint::AxisOrder::XYZ;
          }
          else
          {
            axisOrder = dynamics::EulerJoint::AxisOrder::XZY;
            // Flip the order of the columns to make the handed-ness work
            Eigen::Vector3s tmp = R.col(2);
            R.col(2) = R.col(1);
            R.col(1) = tmp;
          }

          // assert(!flips[0] && !flips[1] && !flips[2]);

          // Create an EulerJoint
          dynamics::EulerJoint* eulerJoint = nullptr;
          dynamics::EulerJoint::Properties props;
          props.mName = jointName;
          if (parentBody == nullptr)
          {
            auto pair = skel->createJointAndBodyNodePair<dynamics::EulerJoint>(
                nullptr, props, bodyProps);
            eulerJoint = pair.first;
            childBody = pair.second;
          }
          else
          {
            auto pair
                = parentBody
                      ->createChildJointAndBodyNodePair<dynamics::EulerJoint>(
                          props, bodyProps);
            eulerJoint = pair.first;
            childBody = pair.second;
          }
          eulerJoint->setFlipAxisMap(Eigen::Vector3s::Ones());
          eulerJoint->setAxisOrder(axisOrder);
          Eigen::Isometry3s inFrame = Eigen::Isometry3s::Identity();
          inFrame.linear() = R;
          eulerJoint->setTransformFromChildBodyNode(inFrame);
          eulerJoint->setTransformFromParentBodyNode(
              inFrame); // this is inFrame.inverse().inverse()

          joint = eulerJoint;
        }
        else
        {
          assert(false && "3 rotation axis are not mutually orthogonal");
        }
      }
      else
      {
        dynamics::EulerJoint::AxisOrder axisOrder
            = getAxisOrder(eulerAxisOrder);
        Eigen::Vector3s flips = getAxisFlips(eulerAxisOrder);
        // assert(!flips[0] && !flips[1] && !flips[2]);

        // Create an EulerJoint
        dynamics::EulerJoint* eulerJoint = nullptr;
        dynamics::EulerJoint::Properties props;
        props.mName = jointName;
        if (parentBody == nullptr)
        {
          auto pair = skel->createJointAndBodyNodePair<dynamics::EulerJoint>(
              nullptr, props, bodyProps);
          eulerJoint = pair.first;
          childBody = pair.second;
        }
        else
        {
          auto pair
              = parentBody
                    ->createChildJointAndBodyNodePair<dynamics::EulerJoint>(
                        props, bodyProps);
          eulerJoint = pair.first;
          childBody = pair.second;
        }
        eulerJoint->setFlipAxisMap(flips);
        eulerJoint->setAxisOrder(axisOrder);
        joint = eulerJoint;
      }
    }
    else if (numLinear == 1 && numConstant == 5 && !anySpline)
    {
      if (lastLinearIndex < 3)
      {
        Eigen::Vector3s axis = eulerAxisOrder[lastLinearIndex];

        // Create a RevoluteJoint
        dynamics::RevoluteJoint* revoluteJoint = nullptr;
        dynamics::RevoluteJoint::Properties props;
        props.mName = jointName;
        if (parentBody == nullptr)
        {
          auto pair = skel->createJointAndBodyNodePair<dynamics::RevoluteJoint>(
              nullptr, props, bodyProps);
          revoluteJoint = pair.first;
          childBody = pair.second;
        }
        else
        {
          auto pair
              = parentBody
                    ->createChildJointAndBodyNodePair<dynamics::RevoluteJoint>(
                        props, bodyProps);
          revoluteJoint = pair.first;
          childBody = pair.second;
        }
        revoluteJoint->setAxis(axis);
        joint = revoluteJoint;
      }
      else
      {
        Eigen::Vector3s axis = transformAxisOrder[lastLinearIndex - 3];

        // Create a PrismaticJoint
        dynamics::PrismaticJoint* prismaticJoint = nullptr;
        dynamics::PrismaticJoint::Properties props;
        props.mName = jointName;
        if (parentBody == nullptr)
        {
          auto pair
              = skel->createJointAndBodyNodePair<dynamics::PrismaticJoint>(
                  nullptr, props, bodyProps);
          prismaticJoint = pair.first;
          childBody = pair.second;
        }
        else
        {
          auto pair
              = parentBody
                    ->createChildJointAndBodyNodePair<dynamics::PrismaticJoint>(
                        props, bodyProps);
          prismaticJoint = pair.first;
          childBody = pair.second;
        }
        prismaticJoint->setAxis(axis);
        joint = prismaticJoint;
      }
    }
    else if (
        numLinear == 2 && numConstant == 4 && lastLinearIndex < 3 && !anySpline)
    {
      // Create a RevoluteJoint
      dynamics::UniversalJoint* universalJoint = nullptr;
      dynamics::UniversalJoint::Properties props;
      props.mName = jointName;
      if (parentBody == nullptr)
      {
        auto pair = skel->createJointAndBodyNodePair<dynamics::UniversalJoint>(
            nullptr, props, bodyProps);
        universalJoint = pair.first;
        childBody = pair.second;
      }
      else
      {
        auto pair
            = parentBody
                  ->createChildJointAndBodyNodePair<dynamics::UniversalJoint>(
                      props, bodyProps);
        universalJoint = pair.first;
        childBody = pair.second;
      }
      universalJoint->setAxis1(eulerAxisOrder[firstLinearIndex]);
      universalJoint->setAxis2(eulerAxisOrder[lastLinearIndex]);

      joint = universalJoint;
    }
    else
    {
      isCustomJoint = true;
      if (dofNames.size() == 1)
      {
        auto pair = createCustomJoint<1>(
            skel,
            jointName,
            bodyProps,
            parentBody,
            customFunctions,
            drivenByDofs,
            eulerAxisOrder,
            transformAxisOrder);
        joint = pair.first;
        childBody = pair.second;
      }
      else if (dofNames.size() == 2)
      {
        auto pair = createCustomJoint<2>(
            skel,
            jointName,
            bodyProps,
            parentBody,
            customFunctions,
            drivenByDofs,
            eulerAxisOrder,
            transformAxisOrder);
        joint = pair.first;
        childBody = pair.second;
      }
      else if (dofNames.size() == 3)
      {
        auto pair = createCustomJoint<3>(
            skel,
            jointName,
            bodyProps,
            parentBody,
            customFunctions,
            drivenByDofs,
            eulerAxisOrder,
            transformAxisOrder);
        joint = pair.first;
        childBody = pair.second;
      }
      else if (dofNames.size() == 4)
      {
        auto pair = createCustomJoint<4>(
            skel,
            jointName,
            bodyProps,
            parentBody,
            customFunctions,
            drivenByDofs,
            eulerAxisOrder,
            transformAxisOrder);
        joint = pair.first;
        childBody = pair.second;
      }
      else if (dofNames.size() == 5)
      {
        auto pair = createCustomJoint<5>(
            skel,
            jointName,
            bodyProps,
            parentBody,
            customFunctions,
            drivenByDofs,
            eulerAxisOrder,
            transformAxisOrder);
        joint = pair.first;
        childBody = pair.second;
      }
      else if (dofNames.size() == 6)
      {
        auto pair = createCustomJoint<6>(
            skel,
            jointName,
            bodyProps,
            parentBody,
            customFunctions,
            drivenByDofs,
            eulerAxisOrder,
            transformAxisOrder);
        joint = pair.first;
        childBody = pair.second;
      }
      else
      {
        assert(false && "Unsupported number of DOFs in CustomJoint");
      }
    }
  }
  else if (jointType == "WeldJoint")
  {
    dynamics::WeldJoint::Properties props;
    props.mName = jointName;
    auto pair
        = parentBody->createChildJointAndBodyNodePair<dynamics::WeldJoint>(
            props, bodyProps);
    joint = pair.first;
    childBody = pair.second;
    std::cout << "WARNING! Creating a WeldJoint as an intermediate "
                 "(non-root) joint. This will cause the gradient "
                 "computations to run with slower algorithms. If you find a "
                 "way to remove this WeldJoint, things should run faster."
              << std::endl;
  }
  else if (jointType == "PinJoint")
  {
    // Create a RevoluteJoint
    dynamics::RevoluteJoint* revoluteJoint = nullptr;
    dynamics::RevoluteJoint::Properties props;
    props.mName = jointName;
    if (parentBody == nullptr)
    {
      auto pair = skel->createJointAndBodyNodePair<dynamics::RevoluteJoint>(
          nullptr, props, bodyProps);
      revoluteJoint = pair.first;
      childBody = pair.second;
    }
    else
    {
      auto pair
          = parentBody
                ->createChildJointAndBodyNodePair<dynamics::RevoluteJoint>(
                    props, bodyProps);
      revoluteJoint = pair.first;
      childBody = pair.second;
    }
    joint = revoluteJoint;
  }
  else if (jointType == "UniversalJoint")
  {
    // Create a UniversalJoint
    dynamics::UniversalJoint* universalJoint = nullptr;
    dynamics::UniversalJoint::Properties props;
    props.mName = jointName;
    if (parentBody == nullptr)
    {
      auto pair = skel->createJointAndBodyNodePair<dynamics::UniversalJoint>(
          nullptr, props, bodyProps);
      universalJoint = pair.first;
      childBody = pair.second;
    }
    else
    {
      auto pair
          = parentBody
                ->createChildJointAndBodyNodePair<dynamics::UniversalJoint>(
                    props, bodyProps);
      universalJoint = pair.first;
      childBody = pair.second;
    }
    joint = universalJoint;
  }
  else if (jointType == "EllipsoidJoint")
  {
    // Create a EllipsoidJoint
    dynamics::EllipsoidJoint* ellipsoidJoint = nullptr;
    dynamics::EllipsoidJoint::Properties props;
    props.mName = jointName;
    if (parentBody == nullptr)
    {
      auto pair = skel->createJointAndBodyNodePair<dynamics::EllipsoidJoint>(
          nullptr, props, bodyProps);
      ellipsoidJoint = pair.first;
      childBody = pair.second;
    }
    else
    {
      auto pair
          = parentBody
                ->createChildJointAndBodyNodePair<dynamics::EllipsoidJoint>(
                    props, bodyProps);
      ellipsoidJoint = pair.first;
      childBody = pair.second;
    }
    ellipsoidJoint->setAxisOrder(dynamics::EulerJoint::AxisOrder::XYZ);
    auto* radiiElem = jointDetail->FirstChildElement("radii_x_y_z");
    if (radiiElem != nullptr)
    {
      ellipsoidJoint->setEllipsoidRadii(readVec3(radiiElem));
    }

    joint = ellipsoidJoint;
  }
  else if (jointType == "ScapulothoracicJoint")
  {
    // Create a ScapulathorasicJoint
    dynamics::ScapulathoracicJoint* scapulothoracicJoint = nullptr;
    dynamics::ScapulathoracicJoint::Properties props;
    props.mName = jointName;
    if (parentBody == nullptr)
    {
      auto pair
          = skel->createJointAndBodyNodePair<dynamics::ScapulathoracicJoint>(
              nullptr, props, bodyProps);
      scapulothoracicJoint = pair.first;
      childBody = pair.second;
    }
    else
    {
      auto pair = parentBody->createChildJointAndBodyNodePair<
          dynamics::ScapulathoracicJoint>(props, bodyProps);
      scapulothoracicJoint = pair.first;
      childBody = pair.second;
    }
    auto* radiiElem
        = jointDetail->FirstChildElement("thoracic_ellipsoid_radii_x_y_z");
    if (radiiElem != nullptr)
    {
      scapulothoracicJoint->setEllipsoidRadii(readVec3(radiiElem));
    }
    auto* wingingOffsetElem
        = jointDetail->FirstChildElement("scapula_winging_axis_origin");
    if (wingingOffsetElem != nullptr)
    {
      scapulothoracicJoint->setWingingAxisOffset(readVec2(wingingOffsetElem));
    }
    auto* wingingNeutralDirectionElem
        = jointDetail->FirstChildElement("scapula_winging_axis_direction");
    if (wingingNeutralDirectionElem != nullptr)
    {
      scapulothoracicJoint->setWingingAxisDirection(
          atof(wingingNeutralDirectionElem->GetText()));
    }

    joint = scapulothoracicJoint;
  }
  else if (jointType == "ConstantCurvatureJoint")
  {
    // Create a ConstantCurvatureJoint
    dynamics::ConstantCurveIncompressibleJoint* curveJoint = nullptr;
    dynamics::ConstantCurveIncompressibleJoint::Properties props;
    props.mName = jointName;
    if (parentBody == nullptr)
    {
      auto pair = skel->createJointAndBodyNodePair<
          dynamics::ConstantCurveIncompressibleJoint>(
          nullptr, props, bodyProps);
      curveJoint = pair.first;
      childBody = pair.second;
    }
    else
    {
      auto pair = parentBody->createChildJointAndBodyNodePair<
          dynamics::ConstantCurveIncompressibleJoint>(props, bodyProps);
      curveJoint = pair.first;
      childBody = pair.second;
    }
    auto* lengthElem = jointDetail->FirstChildElement("length");
    if (lengthElem != nullptr)
    {
      s_t len = atof(lengthElem->GetText());
      std::cout << "Setting len to " << len << std::endl;
      curveJoint->setLength(len);
    }
    auto* neutralPos = jointDetail->FirstChildElement("neutral_angle_x_z_y");
    if (neutralPos != nullptr)
    {
      Eigen::Vector3s neutralVec = readVec3(neutralPos);
      std::cout << "Setting neutral pos to " << neutralVec << std::endl;
      curveJoint->setNeutralPos(neutralVec);
      curveJoint->setPositions(neutralVec);
    }

    joint = curveJoint;
  }
  else
  {
    std::string msg = "Nimble OpenSimParser doesn't yet support joint "
        "type \"" + jointType + "\". Nimble's support for OpenSim features is "
        "still under construction, so support may be added in the future. For "
        "now, though, we're exiting with failure.";
    NIMBLE_THROW(msg);
  }

  assert(childBody != nullptr);
  joint->setName(jointName);
  // std::cout << jointName << std::endl;

  // If there's a non-zero tranformation from the parent or child, it's almost
  // certainly because we're compensating for some squirrely specification of a
  // EulerJoint in a different frame, so we want to preserve that offset.
  joint->setTransformFromChildBodyNode(
      transformFromChild * joint->getTransformFromChildBodyNode());
  joint->setTransformFromParentBodyNode(
      transformFromParent * joint->getTransformFromParentBodyNode());

  // Rename the DOFs for each joint

  coordinateCursor = nullptr;
  // This is how the coordinate set is specified in OpenSim v4 files
  coordinateSet = jointDetail->FirstChildElement("CoordinateSet");
  if (coordinateSet)
  {
    tinyxml2::XMLElement* objects = coordinateSet->FirstChildElement("objects");
    if (objects)
    {
      coordinateCursor = objects->FirstChildElement("Coordinate");
    }
  }
  // This is how the coordinate set is specified in OpenSim v3 files
  if (coordinateCursor == nullptr)
  {
    coordinateSet = jointDetail->FirstChildElement("coordinates");
    if (coordinateSet != nullptr)
    {
      coordinateCursor = coordinateSet->FirstChildElement("Coordinate");
    }
  }
  // Iterate through the coordinates
  int i = 0;
  while (coordinateCursor)
  {
    std::string dofName(coordinateCursor->Attribute("name"));
    bool locked
        = coordinateCursor->FirstChildElement("locked") != nullptr
          && trim(std::string(
                 coordinateCursor->FirstChildElement("locked")->GetText()))
                 == "true";
    bool clamped
        = coordinateCursor->FirstChildElement("clamped") != nullptr
          && trim(std::string(
                 coordinateCursor->FirstChildElement("clamped")->GetText()))
                 == "true";

    dynamics::DegreeOfFreedom* dof = joint->getDof(i);
    dof->setName(dofName);

    if (coordinateCursor->FirstChildElement("default_value"))
    {
      double defaultValue = atof(
          coordinateCursor->FirstChildElement("default_value")->GetText());
      dof->setPosition(defaultValue);
      dof->setInitialPosition(defaultValue);
    }

    if (coordinateCursor->FirstChildElement("default_speed_value"))
    {
      double defaultSpeedValue
          = atof(coordinateCursor->FirstChildElement("default_speed_value")
                     ->GetText());
      dof->setVelocity(defaultSpeedValue);
    }

    // Always lock a custom joint
    if (clamped || true)
    {
      if (!clamped && isCustomJoint)
      {
        std::cout
            << "DOF \"" << dofName
            << "\" drives a custom function, yet is not listed as "
               "clamped. This is unsupported, so we're defaulting to clamped"
            << std::endl;
      }
      if (coordinateCursor->FirstChildElement("range"))
      {
        Eigen::Vector2s range
            = readVec2(coordinateCursor->FirstChildElement("range"));
        dof->setPositionLowerLimit(range(0));
        dof->setPositionUpperLimit(range(1));

        // This prevents warnings when copying the skeleton about out-of-bounds
        // rest positions
        dof->setRestPosition((range(0) + range(1)) / 2.0);
      }
    }
    if (locked)
    {
      // TODO: Just replace with a Weld joint
      /*
      dof->setVelocityUpperLimit(0);
      dof->setVelocityLowerLimit(0);
      */
      std::cout << "Locking dof " << dof->getName() << std::endl;
      if (coordinateCursor->FirstChildElement("default_value"))
      {
        double defaultValue = atof(
            coordinateCursor->FirstChildElement("default_value")->GetText());
        dof->setPositionLowerLimit(defaultValue);
        dof->setPositionUpperLimit(defaultValue);
        dof->setVelocityLowerLimit(0);
        dof->setVelocityUpperLimit(0);
        dof->setAccelerationLowerLimit(0);
        dof->setAccelerationUpperLimit(0);
        // This prevents warnings when copying the skeleton about out-of-bounds
        // rest positions
        dof->setRestPosition(defaultValue);
      }
    }

    i++;
    coordinateCursor = coordinateCursor->NextSiblingElement("Coordinate");
  }

  // OpenSim v4 files specify visible geometry this way
  tinyxml2::XMLElement* visibleObject
      = bodyCursor->FirstChildElement("VisibleObject");
  if (visibleObject && childBody != nullptr)
  {
    tinyxml2::XMLElement* geometrySet
        = visibleObject->FirstChildElement("GeometrySet");
    if (geometrySet)
    {
      tinyxml2::XMLElement* objects = geometrySet->FirstChildElement("objects");
      if (objects)
      {
        tinyxml2::XMLElement* displayGeometryCursor
            = objects->FirstChildElement("DisplayGeometry");
        while (displayGeometryCursor)
        {
          std::string mesh_file(
              displayGeometryCursor->FirstChildElement("geometry_file")
                  ->GetText());
          Eigen::Vector3s colors
              = readVec3(displayGeometryCursor->FirstChildElement("color"))
                * 0.7;
          Eigen::Vector6s transformVec
              = readVec6(displayGeometryCursor->FirstChildElement("transform"));
          Eigen::Isometry3s transform = Eigen::Isometry3s::Identity();
          transform.linear() = math::eulerXYZToMatrix(transformVec.head<3>());
          transform.translation() = transformVec.tail<3>();
          Eigen::Vector3s scale = readVec3(
              displayGeometryCursor->FirstChildElement("scale_factors"));
          double opacity = atof(
              displayGeometryCursor->FirstChildElement("opacity")->GetText());

          common::Uri meshUri = common::Uri::createFromRelativeUri(
              geometryFolder, "./" + mesh_file + ".ply");
          std::shared_ptr<dynamics::SharedMeshWrapper> meshPtr
              = dynamics::MeshShape::loadMesh(meshUri, geometryRetriever);

          if (meshPtr)
          {
            std::shared_ptr<dynamics::MeshShape> meshShape
                = std::make_shared<dynamics::MeshShape>(
                    scale, meshPtr, meshUri, geometryRetriever);

            dynamics::ShapeNode* meshShapeNode
                = childBody->createShapeNodeWith<dynamics::VisualAspect>(
                    meshShape);
            meshShapeNode->setRelativeTransform(transform);

            dynamics::VisualAspect* meshVisualAspect
                = meshShapeNode->getVisualAspect();
            meshVisualAspect->setColor(colors);
            meshVisualAspect->setAlpha(opacity);
          }

          displayGeometryCursor
              = displayGeometryCursor->NextSiblingElement("DisplayGeometry");
        }
      }
    }
  }
  // OpenSim v4 files can also specify visible geometry this way
  tinyxml2::XMLElement* componentsElem
      = bodyCursor->FirstChildElement("components");
  if (componentsElem != nullptr)
  {
    tinyxml2::XMLElement* frameCursor
        = componentsElem->FirstChildElement("PhysicalOffsetFrame");
    while (frameCursor != nullptr)
    {
      Eigen::Isometry3s relativeT = Eigen::Isometry3s::Identity();

      tinyxml2::XMLElement* frameTranslationElem
          = frameCursor->FirstChildElement("translation");
      if (frameTranslationElem != nullptr)
      {
        relativeT.translation() = readVec3(frameTranslationElem);
      }
      tinyxml2::XMLElement* frameOrientationElem
          = frameCursor->FirstChildElement("orientation");
      if (frameOrientationElem != nullptr)
      {
        relativeT.linear()
            = math::eulerXYZToMatrix(readVec3(frameOrientationElem));
      }
      // OpenSim v3 files specify visible geometry this way
      tinyxml2::XMLElement* frameAttachedGeometry
          = frameCursor->FirstChildElement("attached_geometry");
      if (frameAttachedGeometry && childBody != nullptr)
      {
        readAttachedGeometry(
            frameAttachedGeometry,
            childBody,
            relativeT,
            fileNameForErrorDisplay,
            geometryFolder,
            geometryRetriever);
      }

      frameCursor = frameCursor->NextSiblingElement("PhysicalOffsetFrame");
    }
  }
  // OpenSim v3 files specify visible geometry this way
  tinyxml2::XMLElement* attachedGeometry
      = bodyCursor->FirstChildElement("attached_geometry");
  if (attachedGeometry && childBody != nullptr)
  {
    readAttachedGeometry(
        attachedGeometry,
        childBody,
        Eigen::Isometry3s::Identity(),
        fileNameForErrorDisplay,
        geometryFolder,
        geometryRetriever);
  }

  assert(childBody != nullptr);

  return std::pair<dynamics::Joint*, dynamics::BodyNode*>(joint, childBody);
}

//==============================================================================
OpenSimFile OpenSimParser::readOsim30(
    tinyxml2::XMLElement* docElement,
    const std::string fileNameForErrorDisplay,
    const std::string geometryFolder,
    const common::ResourceRetrieverPtr& geometryRetriever)
{
  tinyxml2::XMLElement* modelElement = docElement->FirstChildElement("Model");
  if (modelElement == nullptr)
  {
    dterr << "OpenSim file[" << fileNameForErrorDisplay
          << "] does not contain <Model> as the child of the root "
             "<OpenSimDocument> element.\n";
    OpenSimFile file;
    file.skeleton = nullptr;
    return file;
  }

  tinyxml2::XMLElement* bodySet = modelElement->FirstChildElement("BodySet");

  if (bodySet == nullptr)
  {
    dterr << "OpenSim file[" << fileNameForErrorDisplay
          << "] missing <BodySet> group.\n";
    OpenSimFile file;
    file.skeleton = nullptr;
    return file;
  }

  OpenSimFile file;

  //--------------------------------------------------------------------------
  // Build out the physical structure
  map<string, dynamics::BodyNode*> bodyLookupMap;
  map<string, pair<string, Eigen::Isometry3s>> frameTransforms;
  dynamics::SkeletonPtr skel = dynamics::Skeleton::create();

  tinyxml2::XMLElement* bodySetList = bodySet->FirstChildElement("objects");
  tinyxml2::XMLElement* bodyCursor = bodySetList->FirstChildElement("Body");
  while (bodyCursor)
  {
    std::string name = trim(std::string(bodyCursor->Attribute("name")));
    // std::cout << name << std::endl;

    if (name == "ground")
    {
      bodyCursor = bodyCursor->NextSiblingElement();
      continue;
    }
    // Skip the kneecaps
    if (name == "patella_r" || name == "patella_l")
    {
      file.ignoredBodies.push_back(name);
      file.warnings.push_back(
          "Ignoring body \"" + name
          + "\" because it is driven by a constrained joint.");
      bodyCursor = bodyCursor->NextSiblingElement();
      continue;
    }

    // Collect any frames that are attached to this body, which may be used for
    // IMUs
    tinyxml2::XMLElement* components
        = bodyCursor->FirstChildElement("components");
    if (components != nullptr)
    {
      tinyxml2::XMLElement* frameCursor
          = components->FirstChildElement("PhysicalOffsetFrame");
      while (frameCursor != nullptr)
      {
        std::string frameName
            = trim(std::string(frameCursor->Attribute("name")));
        std::string frameUri = name + "/" + frameName;
        tinyxml2::XMLElement* frameTranslationElem
            = frameCursor->FirstChildElement("translation");
        Eigen::Isometry3s relativeT = Eigen::Isometry3s::Identity();
        if (frameTranslationElem != nullptr)
        {
          Eigen::Vector3s translation = readVec3(frameTranslationElem);
          relativeT.translation() = translation;
        }
        tinyxml2::XMLElement* frameOrientationElem
            = frameCursor->FirstChildElement("orientation");
        if (frameOrientationElem != nullptr)
        {
          Eigen::Vector3s orientation = readVec3(frameOrientationElem);
          relativeT.linear() = math::eulerXYZToMatrix(orientation);
        }
        frameTransforms[frameUri]
            = std::pair<std::string, Eigen::Isometry3s>(name, relativeT);
        frameCursor = frameCursor->NextSiblingElement("PhysicalOffsetFrame");
      }
    }

    tinyxml2::XMLElement* joint = bodyCursor->FirstChildElement("Joint");

    dynamics::BodyNode* childBody = nullptr;

    if (joint)
    {
      // Implicit WeldJoint
      if (joint->FirstChild() == nullptr)
      {
      }
      tinyxml2::XMLElement* jointDetail = nullptr;
      // Explicit WeldJoint
      tinyxml2::XMLElement* weldJoint = joint->FirstChildElement("WeldJoint");
      if (weldJoint)
      {
        jointDetail = weldJoint;
      }
      // CustomJoint
      tinyxml2::XMLElement* customJoint
          = joint->FirstChildElement("CustomJoint");
      if (customJoint)
      {
        jointDetail = customJoint;
      }
      // PinJoint
      tinyxml2::XMLElement* pinJoint = joint->FirstChildElement("PinJoint");
      if (pinJoint)
      {
        jointDetail = pinJoint;
      }
      // UniversalJoint
      tinyxml2::XMLElement* universalJoint
          = joint->FirstChildElement("UniversalJoint");
      if (universalJoint)
      {
        jointDetail = universalJoint;
      }
      // ScapulathoracicJoint
      tinyxml2::XMLElement* scapulothoracicJoint
          = joint->FirstChildElement("ScapulothoracicJoint");
      if (scapulothoracicJoint)
      {
        jointDetail = scapulothoracicJoint;
      }

      if (jointDetail != nullptr)
      {
        std::string parentName = trim(std::string(
            jointDetail->FirstChildElement("parent_body")->GetText()));
        dynamics::BodyNode* parentBody = bodyLookupMap[parentName];
        assert(parentName == "ground" || parentBody != nullptr);
        // Get shared properties across all joint types
        Eigen::Vector3s locationInParent
            = readVec3(jointDetail->FirstChildElement("location_in_parent"));
        Eigen::Vector3s orientationInParent
            = readVec3(jointDetail->FirstChildElement("orientation_in_parent"));

        Eigen::Vector3s locationInChild
            = readVec3(jointDetail->FirstChildElement("location"));
        Eigen::Vector3s orientationInChild
            = readVec3(jointDetail->FirstChildElement("orientation"));

        Eigen::Isometry3s transformFromParent = Eigen::Isometry3s::Identity();
        transformFromParent.linear()
            = math::eulerXYZToMatrix(orientationInParent);
        transformFromParent.translation() = locationInParent;
        Eigen::Isometry3s transformFromChild = Eigen::Isometry3s::Identity();
        transformFromChild.linear()
            = math::eulerXYZToMatrix(orientationInChild);
        transformFromChild.translation() = locationInChild;

        auto pair = createJoint(
            skel,
            parentBody,
            bodyCursor,
            jointDetail,
            transformFromParent,
            transformFromChild,
            fileNameForErrorDisplay,
            geometryFolder,
            geometryRetriever);
        childBody = pair.second;
      }
    }
    assert(childBody != nullptr);

    double mass = atof(bodyCursor->FirstChildElement("mass")->GetText());
    Eigen::Vector3s massCenter
        = readVec3(bodyCursor->FirstChildElement("mass_center"));
    double inertia_xx
        = atof(bodyCursor->FirstChildElement("inertia_xx")->GetText());
    double inertia_yy
        = atof(bodyCursor->FirstChildElement("inertia_yy")->GetText());
    double inertia_zz
        = atof(bodyCursor->FirstChildElement("inertia_zz")->GetText());
    double inertia_xy
        = atof(bodyCursor->FirstChildElement("inertia_xy")->GetText());
    double inertia_xz
        = atof(bodyCursor->FirstChildElement("inertia_xz")->GetText());
    double inertia_yz
        = atof(bodyCursor->FirstChildElement("inertia_yz")->GetText());
    dynamics::Inertia inertia(
        mass,
        massCenter(0),
        massCenter(1),
        massCenter(2),
        inertia_xx,
        inertia_yy,
        inertia_zz,
        inertia_xy,
        inertia_xz,
        inertia_yz);
    childBody->setInertia(inertia);

    childBody->setName(name);
    bodyLookupMap[name] = childBody;

    bodyCursor = bodyCursor->NextSiblingElement();
  }

  /*
  std::cout << "Num dofs: " << skel->getNumDofs() << std::endl;
  std::cout << "Num bodies: " << skel->getNumBodyNodes() << std::endl;
  */

  file.skeleton = skel;

  tinyxml2::XMLElement* markerSet
      = modelElement->FirstChildElement("MarkerSet");
  if (markerSet != nullptr)
  {
    tinyxml2::XMLElement* markerList = markerSet->FirstChildElement("objects");
    if (markerList != nullptr)
    {
      tinyxml2::XMLElement* markerCursor
          = markerList->FirstChildElement("Marker");
      while (markerCursor)
      {
        std::string name(markerCursor->Attribute("name"));
        Eigen::Vector3s offset
            = readVec3(markerCursor->FirstChildElement("location"));
        std::string bodyName
            = markerCursor->FirstChildElement("body")->GetText();
        bool fixed
            = markerCursor->FirstChildElement("fixed") == nullptr
              || markerCursor->FirstChildElement("fixed")->GetText() == nullptr
              || trim(std::string(
                     markerCursor->FirstChildElement("fixed")->GetText()))
                     == "true";

        dynamics::BodyNode* body = skel->getBodyNode(bodyName);
        if (body != nullptr)
        {
          file.markersMap[name] = std::make_pair(body, offset);
          if (fixed)
          {
            file.anatomicalMarkers.push_back(name);
          }
          else
          {
            file.trackingMarkers.push_back(name);
          }
        }
        else
        {
          std::cout << "Warning: OpenSimParser attempting to read marker \""
                    << name << "\" attached to body \"" << bodyName
                    << "\" which does not exist! Marker will be ignored."
                    << std::endl;
        }

        markerCursor = markerCursor->NextSiblingElement();
      }
    }
  }

  tinyxml2::XMLElement* componentSet
      = modelElement->FirstChildElement("ComponentSet");
  if (componentSet != nullptr)
  {
    tinyxml2::XMLElement* objects = componentSet->FirstChildElement("objects");
    if (objects != nullptr)
    {
      tinyxml2::XMLElement* imuCursor = objects->FirstChildElement("IMU");
      while (imuCursor != nullptr)
      {
        std::string name = trim(std::string(imuCursor->Attribute("name")));
        tinyxml2::XMLElement* socketFrame
            = imuCursor->FirstChildElement("socket_frame");
        if (socketFrame != nullptr)
        {
          std::string uri = std::string(socketFrame->GetText());
          std::string socketFrameName = uri.substr(strlen("/bodyset/"));
          if (frameTransforms.count(socketFrameName) > 0)
          {
            file.imuMap[name] = frameTransforms[socketFrameName];
          }
          frameTransforms[socketFrameName];
        }
        imuCursor = imuCursor->NextSiblingElement("IMU");
      }
    }
  }

  return file;
}

struct OpenSimBodyXML;

struct OpenSimJointXML
{
  string name;
  string type;
  OpenSimBodyXML* parent;
  OpenSimBodyXML* child;
  Eigen::Isometry3s fromParent;
  Eigen::Isometry3s fromChild;
  tinyxml2::XMLElement* xml;
  dynamics::BodyNode* parentBody;
};

struct OpenSimBodyXML
{
  string name;
  OpenSimJointXML* parent;
  std::vector<OpenSimJointXML*> children;
  tinyxml2::XMLElement* xml;
};

//==============================================================================
int recursiveCountChildren(OpenSimJointXML* joint)
{
  int numChildren = 1; // every joint has one body as a child
  if (joint->child != nullptr)
  {
    for (auto* childJoint : joint->child->children)
    {
      numChildren += recursiveCountChildren(childJoint);
    }
  }
  return numChildren;
}

//==============================================================================
void recursiveCreateJoint(
    dynamics::SkeletonPtr skel,
    dynamics::BodyNode* parentBody,
    OpenSimJointXML* joint,
    const std::string fileNameForErrorDisplay,
    const std::string geometryFolder,
    const common::ResourceRetrieverPtr& geometryRetriever)
{
  (void)skel;
  (void)parentBody;
  (void)joint;

  // std::cout << "Building joint: " << joint->name << std::endl;

  tinyxml2::XMLElement* jointNode = joint->xml;
  tinyxml2::XMLElement* bodyNode = joint->child->xml;

  auto pair = createJoint(
      skel,
      parentBody,
      bodyNode,
      jointNode,
      joint->fromParent,
      joint->fromChild,
      fileNameForErrorDisplay,
      geometryFolder,
      geometryRetriever);

  dynamics::BodyNode* childBody = pair.second;

  double mass = atof(bodyNode->FirstChildElement("mass")->GetText());
  Eigen::Vector3s massCenter
      = readVec3(bodyNode->FirstChildElement("mass_center"));
  Eigen::Vector6s inertia = readVec6(bodyNode->FirstChildElement("inertia"));
  if (mass <= 0)
  {
    std::cout << "WARNING! We're refusing to set a 0 mass for "
              << childBody->getName()
              << ", because NimblePhysics does not support 0 masses. "
                 "Defaulting to 0.0001."
              << std::endl;
    mass = 0.0001;
  }
  if (inertia.segment<3>(0).norm() == 0)
  {
    inertia.segment<3>(0).setConstant(0.0001);
  }

  dynamics::Inertia inertiaObj(
      mass,
      massCenter(0),
      massCenter(1),
      massCenter(2),
      inertia(0),
      inertia(1),
      inertia(2),
      inertia(3),
      inertia(4),
      inertia(5));
  childBody->setInertia(inertiaObj);

  // Recurse to the next layer
  for (OpenSimJointXML* grandChildJoint : joint->child->children)
  {
    recursiveCreateJoint(
        skel,
        childBody,
        grandChildJoint,
        fileNameForErrorDisplay,
        geometryFolder,
        geometryRetriever);
  }
}

//==============================================================================
OpenSimFile OpenSimParser::readOsim40(
    tinyxml2::XMLElement* docElement,
    const std::string fileNameForErrorDisplay,
    const std::string geometryFolder,
    const common::ResourceRetrieverPtr& geometryRetriever)
{
  OpenSimFile null_file;
  null_file.skeleton = nullptr;

  tinyxml2::XMLElement* modelElement = docElement->FirstChildElement("Model");
  if (modelElement == nullptr)
  {
    dterr << "OpenSim file[" << fileNameForErrorDisplay
          << "] does not contain <Model> as the child of the root "
             "<OpenSimDocument> element.\n";
    return null_file;
  }

  tinyxml2::XMLElement* bodySet = modelElement->FirstChildElement("BodySet");
  tinyxml2::XMLElement* jointSet = modelElement->FirstChildElement("JointSet");

  if (bodySet == nullptr || jointSet == nullptr)
  {
    dterr << "OpenSim file[" << fileNameForErrorDisplay
          << "] missing <BodySet> or <JointSet> groups.\n";
    return null_file;
  }

  //--------------------------------------------------------------------------
  // Read BodySet
  map<string, OpenSimBodyXML> bodyLookupMap;
  map<string, pair<string, Eigen::Isometry3s>> frameTransforms;

  tinyxml2::XMLElement* bodySetList = bodySet->FirstChildElement("objects");
  tinyxml2::XMLElement* bodyCursor = bodySetList->FirstChildElement("Body");
  while (bodyCursor)
  {
    std::string name(bodyCursor->Attribute("name"));
    // std::cout << name << std::endl;

    if (name == "patella_r" || name == "patella_l")
    {
      bodyCursor = bodyCursor->NextSiblingElement();
      continue;
    }

    // Collect any frames that are attached to this body, which may be used for
    // IMUs
    tinyxml2::XMLElement* components
        = bodyCursor->FirstChildElement("components");
    if (components != nullptr)
    {
      tinyxml2::XMLElement* frameCursor
          = components->FirstChildElement("PhysicalOffsetFrame");
      while (frameCursor != nullptr)
      {
        std::string frameName
            = trim(std::string(frameCursor->Attribute("name")));
        std::string frameUri = name + "/" + frameName;
        tinyxml2::XMLElement* frameTranslationElem
            = frameCursor->FirstChildElement("translation");
        Eigen::Isometry3s relativeT = Eigen::Isometry3s::Identity();
        if (frameTranslationElem != nullptr)
        {
          Eigen::Vector3s translation = readVec3(frameTranslationElem);
          relativeT.translation() = translation;
        }
        tinyxml2::XMLElement* frameOrientationElem
            = frameCursor->FirstChildElement("orientation");
        if (frameOrientationElem != nullptr)
        {
          Eigen::Vector3s orientation = readVec3(frameOrientationElem);
          relativeT.linear() = math::eulerXYZToMatrix(orientation);
        }
        frameTransforms[frameUri]
            = std::pair<std::string, Eigen::Isometry3s>(name, relativeT);
        frameCursor = frameCursor->NextSiblingElement("PhysicalOffsetFrame");
      }
    }

    bodyLookupMap["/bodyset/" + name].xml = bodyCursor;
    bodyLookupMap["/bodyset/" + name].parent = nullptr;
    bodyLookupMap["/bodyset/" + name].children.clear();
    bodyLookupMap["/bodyset/" + name].name = name;

    bodyCursor = bodyCursor->NextSiblingElement();
  }

  //--------------------------------------------------------------------------
  // Read JointSet
  unordered_map<string, OpenSimJointXML> jointLookupMap;

  tinyxml2::XMLElement* jointSetList = jointSet->FirstChildElement("objects");
  tinyxml2::XMLElement* jointCursor = jointSetList->FirstChildElement();
  while (jointCursor)
  {
    std::string type(jointCursor->Name());
    std::string name(jointCursor->Attribute("name"));

    string parent_offset_frame;
    if (jointCursor->FirstChildElement("socket_parent_frame"))
    {
      parent_offset_frame = string(
          jointCursor->FirstChildElement("socket_parent_frame")->GetText());
    }
    else if (jointCursor->FirstChildElement(
                 "socket_parent_frame_connectee_name"))
    {
      parent_offset_frame = string(
          jointCursor->FirstChildElement("socket_parent_frame_connectee_name")
              ->GetText());
    }
    else
    {
      std::cout << "OpenSimParser encountered an error! Joint \"" << name
                << "\" does not specify either a <socket_parent_frame> or a "
                   "<socket_parent_frame_connectee_name>! This may be because "
                   "the OpenSim file is in an older and unsupported version. "
                   "Try a newer format."
                << std::endl;
      return null_file;
    }
    string child_offset_frame;
    if (jointCursor->FirstChildElement("socket_child_frame"))
    {
      child_offset_frame = string(
          jointCursor->FirstChildElement("socket_child_frame")->GetText());
    }
    else if (jointCursor->FirstChildElement(
                 "socket_child_frame_connectee_name"))
    {
      child_offset_frame = string(
          jointCursor->FirstChildElement("socket_child_frame_connectee_name")
              ->GetText());
    }
    else
    {
      std::cout << "OpenSimParser encountered an error! Joint \"" << name
                << "\" does not specify either a <socket_child_frame> or a "
                   "<socket_child_frame_connectee_name>! This may be because "
                   "the OpenSim file is particularly old. Try a newer format."
                << std::endl;
      return null_file;
    }

    string parentName = "";
    Eigen::Isometry3s fromParent = Eigen::Isometry3s::Identity();
    string childName = "";
    Eigen::Isometry3s fromChild = Eigen::Isometry3s::Identity();

    /// Check if the parent and child linkages are defined in frames
    tinyxml2::XMLElement* frames = jointCursor->FirstChildElement("frames");
    if (frames)
    {
      tinyxml2::XMLElement* framesCursor = frames->FirstChildElement();

      while (framesCursor)
      {
        string parent_body;
        if (framesCursor->FirstChildElement("socket_parent"))
        {
          parent_body = string(
              framesCursor->FirstChildElement("socket_parent")->GetText());
        }
        else if (framesCursor->FirstChildElement(
                     "socket_parent_connectee_name"))
        {
          parent_body = string(
              framesCursor->FirstChildElement("socket_parent_connectee_name")
                  ->GetText());
        }
        Eigen::Vector3s translation
            = readVec3(framesCursor->FirstChildElement("translation"));
        Eigen::Vector3s rotationXYZ
            = readVec3(framesCursor->FirstChildElement("orientation"));
        Eigen::Isometry3s T = Eigen::Isometry3s::Identity();
        T.linear() = math::eulerXYZToMatrix(rotationXYZ);
        T.translation() = translation;

        string name(framesCursor->Attribute("name"));
        if (name == parent_offset_frame)
        {
          parentName = parent_body;
          fromParent = T;
        }
        else if (name == child_offset_frame)
        {
          childName = parent_body;
          fromChild = T;
        }

        framesCursor = framesCursor->NextSiblingElement();
      }
    }
    // If the linkages to children and parents weren't defined in the Frames
    // list, then the linkages are just the raw names
    if (childName == "")
    {
      childName = child_offset_frame;
    }
    if (parentName == "")
    {
      parentName = parent_offset_frame;
    }

    // Trim leading "../" because we don't care about relative paths
    while (childName.rfind("../", 0) == 0)
    {
      childName = childName.substr(3);
    }
    while (parentName.rfind("../", 0) == 0)
    {
      parentName = parentName.substr(3);
    }

    if (name == "patellofemoral_r" || name == "patellofemoral_l"
        || childName == "/bodyset/patella_r"
        || childName == "/bodyset/patella_l")
    {
      jointCursor = jointCursor->NextSiblingElement();
      continue;
    }

    OpenSimJointXML& joint = jointLookupMap[name];
    joint.name = name;
    joint.type = type;
    joint.fromParent = fromParent;
    joint.fromChild = fromChild;
    joint.xml = jointCursor;

    // A body can have only one parent joint
    if (bodyLookupMap.find(parentName) != bodyLookupMap.end())
    {
      bodyLookupMap[parentName].children.push_back(&joint);
      joint.parent = &bodyLookupMap[parentName];
    }
    else if (
        bodyLookupMap.find("/bodyset/" + parentName) != bodyLookupMap.end())
    {
      bodyLookupMap["/bodyset/" + parentName].children.push_back(&joint);
      joint.parent = &bodyLookupMap["/bodyset/" + parentName];
    }
    else
    {
      joint.parent = nullptr;
    }

    if (bodyLookupMap.find(childName) != bodyLookupMap.end())
    {
      joint.child = &bodyLookupMap[childName];
      bodyLookupMap[childName].parent = &joint;
    }
    else if (bodyLookupMap.find("/bodyset/" + childName) != bodyLookupMap.end())
    {
      joint.child = &bodyLookupMap["/bodyset/" + childName];
      bodyLookupMap["/bodyset/" + childName].parent = &joint;
    }
    else
    {
      std::string msg = "Loading *.osim file: Joint " + name + " has child "
                        "body \"" + childName + "\", yet the child was not "
                        "found in the <BodySet>";
      NIMBLE_THROW(msg);
    }

    jointCursor = jointCursor->NextSiblingElement();
  }

  //--------------------------------------------------------------------------
  // Check tree invarients

  std::vector<OpenSimJointXML*> roots;
  for (auto& pair : jointLookupMap)
  {
    if (pair.second.parent == nullptr)
    {
      roots.push_back(&pair.second);
    }
  }

  OpenSimJointXML* root = nullptr;
  if (roots.size() == 0)
  {
    std::cout
        << "Error reading OpenSim file, looks like the joints form a loop "
           "rather than a tree. This is unsupported. Returning a null skeleton."
        << std::endl;
    return null_file;
  }
  else if (roots.size() == 1)
  {
    root = roots[0];
  }
  else if (roots.size() > 1)
  {
    std::cout
        << "WARNING: There is more than one kinematic tree in the OpenSim file:"
        << std::endl;
    root = roots[0];
    int mostChildren = 0;
    for (int i = 0; i < roots.size(); i++)
    {
      int numChildren = recursiveCountChildren(roots[i]);
      std::cout << " - " << roots[i]->name << ": " << numChildren << " children"
                << std::endl;
      if (numChildren > mostChildren)
      {
        root = roots[i];
        mostChildren = numChildren;
      }
    }
    std::cout << "Choosing " << root->name
              << " as root kinematic tree because it has the most children, "
                 "ignoring the others."
              << std::endl;
  }

  assert(root != nullptr);

  //--------------------------------------------------------------------------
  // Build out the physical structure

  dynamics::SkeletonPtr skel = dynamics::Skeleton::create();
  root->parentBody = nullptr;
  recursiveCreateJoint(
      skel,
      nullptr,
      root,
      fileNameForErrorDisplay,
      geometryFolder,
      geometryRetriever);

  /*
  std::cout << "Num dofs: " << skel->getNumDofs() << std::endl;
  std::cout << "Num bodies: " << skel->getNumBodyNodes() << std::endl;
  */

  OpenSimFile file;
  file.skeleton = skel;

  //--------------------------------------------------------------------------
  // Read Marker set

  tinyxml2::XMLElement* markerSet
      = modelElement->FirstChildElement("MarkerSet");
  if (markerSet != nullptr)
  {
    tinyxml2::XMLElement* markerList = markerSet->FirstChildElement("objects");
    if (markerList != nullptr)
    {
      tinyxml2::XMLElement* markerCursor
          = markerList->FirstChildElement("Marker");
      while (markerCursor)
      {
        std::string name(markerCursor->Attribute("name"));
        Eigen::Vector3s offset
            = readVec3(markerCursor->FirstChildElement("location"));
        std::string socketName;

        if (markerCursor->FirstChildElement("socket_parent_frame"))
        {
          socketName = markerCursor->FirstChildElement("socket_parent_frame")
                           ->GetText();
        }
        else if (markerCursor->FirstChildElement(
                     "socket_parent_frame_connectee_name"))
        {
          socketName
              = markerCursor
                    ->FirstChildElement("socket_parent_frame_connectee_name")
                    ->GetText();
        }
        else
        {
          std::cout
              << "OpenSimParser encountered an error! Marker \"" << name
              << "\" does not specify either a <socket_parent_frame> or a "
                 "<socket_parent_frame_connectee_name>! This may be because "
                 "the OpenSim file is in an older and unsupported version. "
                 "Try a newer format."
              << std::endl;
          return null_file;
        }

        while (socketName.rfind("../", 0) == 0)
        {
          socketName = socketName.substr(strlen("../"));
        }

        std::string bodyName;
        if (bodyLookupMap.find(socketName) != bodyLookupMap.end())
        {
          bodyName = bodyLookupMap[socketName].name;
        }
        else if (
            bodyLookupMap.find("/bodyset/" + socketName) != bodyLookupMap.end())
        {
          bodyName = bodyLookupMap["/bodyset/" + socketName].name;
        }
        else
        {
          std::cout << "Warning: OpenSimParser attempting to read marker \""
                    << name << "\" attached to socket \"" << socketName
                    << "\" which does not exist! As a last ditch effort to "
                       "recover, we'll "
                       "assume the socket name is the body name."
                    << std::endl;
          bodyName = socketName;
        }

        tinyxml2::XMLElement* fixedElem
            = markerCursor->FirstChildElement("fixed");
        bool fixed = fixedElem == nullptr || fixedElem->GetText() == nullptr
                     || trim(std::string(fixedElem->GetText())) == "true";
        dynamics::BodyNode* body = skel->getBodyNode(bodyName);

        if (body != nullptr)
        {
          file.markersMap[name]
              = std::make_pair(skel->getBodyNode(bodyName), offset);
          if (fixed)
          {
            file.anatomicalMarkers.push_back(name);
          }
          else
          {
            file.trackingMarkers.push_back(name);
          }
        }
        else
        {
          std::cout << "Warning: OpenSimParser attempting to read marker \""
                    << name << "\" attached to body \"" << bodyName
                    << "\" which does not exist! Marker will be ignored."
                    << std::endl;
        }

        markerCursor = markerCursor->NextSiblingElement();
      }
    }
  }

  //--------------------------------------------------------------------------
  // Read IMUs

  tinyxml2::XMLElement* componentSet
      = modelElement->FirstChildElement("ComponentSet");
  if (componentSet != nullptr)
  {
    tinyxml2::XMLElement* objects = componentSet->FirstChildElement("objects");
    if (objects != nullptr)
    {
      tinyxml2::XMLElement* imuCursor = objects->FirstChildElement("IMU");
      while (imuCursor != nullptr)
      {
        std::string name = trim(std::string(imuCursor->Attribute("name")));
        tinyxml2::XMLElement* socketFrame
            = imuCursor->FirstChildElement("socket_frame");
        if (socketFrame != nullptr)
        {
          std::string uri = std::string(socketFrame->GetText());
          std::string socketFrameName = uri.substr(strlen("/bodyset/"));
          if (frameTransforms.count(socketFrameName) > 0)
          {
            file.imuMap[name] = frameTransforms[socketFrameName];
          }
          frameTransforms[socketFrameName];
        }
        imuCursor = imuCursor->NextSiblingElement("IMU");
      }
    }
  }

  return file;
}

}; // namespace biomechanics
}; // namespace dart<|MERGE_RESOLUTION|>--- conflicted
+++ resolved
@@ -3065,24 +3065,6 @@
   assert(timestamps.size() == copRows.size());
   assert(timestamps.size() == wrenchRows.size());
 
-<<<<<<< HEAD
-  // Check that the values in timestamps cover the range of values in
-  // targetTimestamps
-  if (!targetTimestamps.empty()) {
-    bool outOfRangeEarly = timestamps[0] > targetTimestamps[0];
-    bool outOfRangeLate = timestamps[timestamps.size() - 1]
-                          < targetTimestamps[targetTimestamps.size() - 1];
-    NIMBLE_THROW_IF(outOfRangeEarly || outOfRangeLate, "Values in argument "
-        "'targetTimestamps' are out of range of the timestamps in the file.");
-  }
-
-  // Find a vector of indices where the timestamps are closest to the values in
-  // targetTimestamps.
-  std::vector<int> targetTimestampIndices;
-  if (targetTimestamps.empty()) {
-    for (int i = 0; i < (int)timestamps.size(); i++) {
-      targetTimestampIndices.push_back(i);
-=======
   if (!targetTimestamps.empty())
   {
     // If we've got a list of targetTimestamps, we want to just go ahead and
@@ -3094,7 +3076,6 @@
     for (int i = 0; i < numPlates; i++)
     {
       forcePlates.emplace_back();
->>>>>>> 89f5e342
     }
 
     for (int t = 0; t < (int)targetTimestamps.size(); t++)
@@ -3177,15 +3158,7 @@
       }
     }
 
-<<<<<<< HEAD
-  // Check that targetTimestampIndices is monotonically increasing.
-  for (int i = 1; i < (int)targetTimestampIndices.size(); i++) {
-    NIMBLE_THROW_IF(targetTimestampIndices[i] <= targetTimestampIndices[i - 1],
-             "Expected the timestamps found based on targetTimestamps to be "
-             "monotonically increasing, but they are not.");
-=======
     return forcePlates;
->>>>>>> 89f5e342
   }
   else
   {
