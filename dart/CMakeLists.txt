# Enable multi-threaded compilation.
# We do this here and not in the root folder since the examples and the
<<<<<<< HEAD
# tutorialsdo not have enough source files to benefit from this.
=======
# tutorials do not have enough source files to benefit from this.
>>>>>>> cda180e6
if(MSVC)
  set(CMAKE_CXX_FLAGS "${CMAKE_CXX_FLAGS} /MP")
endif()

set(CMAKE_LIBRARY_OUTPUT_DIRECTORY "${CMAKE_BINARY_DIR}/lib")
set(CMAKE_ARCHIVE_OUTPUT_DIRECTORY "${CMAKE_BINARY_DIR}/lib")

# Add subdirectories
add_subdirectory(collision)
add_subdirectory(common)
add_subdirectory(constraint)
add_subdirectory(dynamics)
add_subdirectory(optimizer)
add_subdirectory(integration)
add_subdirectory(lcpsolver)
add_subdirectory(math)
add_subdirectory(simulation)

# Set header and source files
get_filename_component(dart_h "dart.hpp" ABSOLUTE)
set(dart_hdrs
  ${dart_h}
  ${dart_common_hdrs}
  ${dart_math_hdrs}
  ${dart_integration_hdrs}
  ${dart_lcpsolver_hdrs}
  ${dart_dynamics_hdrs}
  ${dart_optimizer_hdrs}
  ${dart_collision_hdrs}
  ${dart_constraint_hdrs}
  ${dart_simulation_hdrs}
)
set(dart_srcs
  ${dart_common_srcs}
  ${dart_math_srcs}
  ${dart_integration_srcs}
  ${dart_lcpsolver_srcs}
  ${dart_dynamics_srcs}
  ${dart_optimizer_srcs}
  ${dart_collision_srcs}
  ${dart_constraint_srcs}
  ${dart_simulation_srcs}
)

# Library: dart
dart_add_library(dart ${dart_hdrs} ${dart_srcs})
target_link_libraries(dart ${CCD_LIBRARIES}
                           ${FCL_LIBRARIES}
                           ${ASSIMP_LIBRARIES}
                           ${Boost_LIBRARIES})
if(HAVE_BULLET_COLLISION)
  target_link_libraries(dart ${BULLET_LIBRARIES})
endif()

if(MSVC)
  set_target_properties(
    ${target} PROPERTIES
    STATIC_LIBRARY_FLAGS_RELEASE "/LTCG"
  )
endif()

install(FILES dart.hpp DESTINATION include/dart/ COMPONENT headers)
install(TARGETS dart EXPORT DARTTargets DESTINATION lib)

# Coverage test files
set(dart_coveralls_files "${dart_coveralls_files};${dart_hdrs};${dart_srcs}"
    CACHE INTERNAL "Files for coverage tests" FORCE)

if(FLANN_FOUND)
  add_subdirectory(planning)
endif()

if(OPENGL_FOUND AND GLUT_FOUND)
  add_subdirectory(gui)
endif()

if(TINYXML_FOUND AND TINYXML2_FOUND AND urdfdom_FOUND)
  add_subdirectory(utils)
endif()

# Setup the coveralls target and tell it to gather
# coverage data for all the lib sources.
if(DART_COVERALLS)
  coveralls_setup("${dart_coveralls_files}" ${DART_COVERALLS_UPLOAD})
endif()<|MERGE_RESOLUTION|>--- conflicted
+++ resolved
@@ -1,10 +1,6 @@
 # Enable multi-threaded compilation.
 # We do this here and not in the root folder since the examples and the
-<<<<<<< HEAD
-# tutorialsdo not have enough source files to benefit from this.
-=======
 # tutorials do not have enough source files to benefit from this.
->>>>>>> cda180e6
 if(MSVC)
   set(CMAKE_CXX_FLAGS "${CMAKE_CXX_FLAGS} /MP")
 endif()
