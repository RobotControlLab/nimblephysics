--- conflicted
+++ resolved
@@ -1,4 +1,3 @@
-<<<<<<< HEAD
 dart5 (5.1.2) unstable; urgency=medium
 
   * Fixed inverse kinematics (backporting)
@@ -110,7 +109,7 @@
   * Added specification of minimum dependency version
 
  -- Jeongseok Lee <jslee02@gmail.com>  Mon, 15 Jun 2015 23:40:00 -0500
-=======
+
 dart4 (4.3.6) unstable; urgency=medium
 
   * Fixed duplicate entries in Skeleton::mBodyNodes causing segfault in destructor
@@ -122,7 +121,6 @@
   * Fixed incorrect applying of joint constraint impulses (backported from 6.0.0)
 
  -- Jeongseok Lee <jslee02@gmail.com>  Sat, 9 Jan 2015 12:00:00 -0500
->>>>>>> ff6f8a30
 
 dart (4.3.4) unstable; urgency=low
 
