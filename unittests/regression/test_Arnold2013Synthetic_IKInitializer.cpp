--- conflicted
+++ resolved
@@ -1,497 +1,421 @@
-#include <fstream>
-#include <map>
-#include <memory>
-#include <string>
-#include <utility>
-#include <vector>
-
-#include <gtest/gtest.h>
-#include <unistd.h>
-
-#include "dart/biomechanics/Anthropometrics.hpp"
-#include "dart/biomechanics/ForcePlate.hpp"
-#include "dart/biomechanics/IKErrorReport.hpp"
-#include "dart/biomechanics/IKInitializer.hpp"
-#include "dart/biomechanics/MarkerFitter.hpp"
-#include "dart/biomechanics/MarkerFixer.hpp"
-#include "dart/biomechanics/OpenSimParser.hpp"
-#include "dart/dynamics/BodyNode.hpp"
-#include "dart/dynamics/MeshShape.hpp"
-#include "dart/math/MathTypes.hpp"
-
-#include "GradientTestUtils.hpp"
-#include "TestHelpers.hpp"
-
-using namespace dart;
-using namespace biomechanics;
-using namespace math;
-
-void testSubject(
-    const std::string& subject, const s_t& height, bool knownScales = false)
-{
-
-  std::cout << "Testing " << subject << "..." << std::endl;
-
-  // Run IKInitializer
-  // -----------------
-  std::string prefix = "dart://sample/regression/Arnold2013Synthetic/";
-  std::vector<std::string> trcFiles;
-  std::vector<std::string> grfFiles;
-  trcFiles.push_back(prefix + subject + "/trials/walk2/markers.trc");
-  grfFiles.push_back(prefix + subject + "/trials/walk2/grf.mot");
-  (void)height;
-  std::string modelPath = knownScales
-                              ? (prefix + subject + "/" + subject + ".osim")
-                              : (prefix + "unscaled_generic.osim");
-  s_t heightM = knownScales ? -1.0 : height;
-  bool knownScalesInAdvance = knownScales;
-
-  // Initialize data structures.
-  // ---------------------------
-<<<<<<< HEAD
-  std::vector<std::map<std::string, Eigen::Vector3s>> markerObservations;
-  std::vector<bool> newClip;
-=======
-  std::vector<std::vector<std::map<std::string, Eigen::Vector3s>>>
-      markerObservationTrials;
-  std::vector<std::vector<bool>> newClipTrials;
-  std::vector<int> framesPerSecond;
->>>>>>> a955647f
-
-  // Fill marker and GRF data structures.
-  // ------------------------------------
-  for (int itrial = 0; itrial < (int)trcFiles.size(); itrial++)
-  {
-    // Markers.
-    OpenSimTRC trc = OpenSimParser::loadTRC(trcFiles[itrial]);
-<<<<<<< HEAD
-    // Add the marker observations to our list
-    for (int i = 0; i < (int)trc.markerTimesteps.size(); i++)
-    {
-      auto& obs = trc.markerTimesteps[i];
-      markerObservations.push_back(obs);
-      newClip.push_back(i == 0);
-    }
-=======
-    framesPerSecond.push_back(trc.framesPerSecond);
-    markerObservationTrials.push_back(trc.markerTimesteps);
-    std::vector<bool> newClip;
-    for (int i = 0; i < trc.markerTimesteps.size(); i++)
-    {
-      newClip.push_back(i == 0);
-    }
-    newClipTrials.push_back(newClip);
->>>>>>> a955647f
-  }
-
-  // Load the model.
-  // ---------------
-  OpenSimFile standard = OpenSimParser::parseOsim(modelPath);
-  standard.skeleton->zeroTranslationInCustomFunctions();
-  standard.skeleton->autogroupSymmetricSuffixes();
-  standard.skeleton->autogroupSymmetricPrefixes("ulna", "radius");
-
-  // Populate the markers list.
-  // --------------------------
-  std::vector<std::pair<dynamics::BodyNode*, Eigen::Vector3s>> markerList;
-  std::map<std::string, bool> markerIsAnatomical;
-  for (auto& pair : standard.markersMap)
-  {
-    markerList.push_back(pair.second);
-  }
-
-  for (auto marker : standard.anatomicalMarkers)
-  {
-    std::cout << "Anatomical marker: " << marker << std::endl;
-    markerIsAnatomical[marker] = true;
-  }
-
-  for (auto marker : standard.trackingMarkers)
-  {
-    std::cout << "Tracking marker: " << marker << std::endl;
-    markerIsAnatomical[marker] = false;
-  }
-
-  for (auto marker : standard.markersMap)
-  {
-    std::cout << "Marker: " << marker.first << std::endl;
-    std::cout << "  Body: " << marker.second.first->getName() << std::endl;
-    std::cout << "  Offset: " << marker.second.second.transpose() << std::endl;
-  }
-
-  // Create and run the IKInitializer
-  // ------------------------
-  IKInitializer initializer(
-      standard.skeleton,
-      standard.markersMap,
-      markerIsAnatomical,
-<<<<<<< HEAD
-      markerObservations,
-      newClip,
-=======
-      markerObservationTrials[0],
-      newClipTrials[0],
->>>>>>> a955647f
-      heightM);
-  if (knownScalesInAdvance)
-  {
-    initializer.closedFormMDSJointCenterSolver();
-    initializer.estimateGroupScalesClosedForm();
-<<<<<<< HEAD
-//    initializer.estimatePosesClosedForm();
-    initializer.estimatePosesWithIK(false);
-=======
-    initializer.estimatePosesWithIK();
->>>>>>> a955647f
-  }
-  else
-  {
-    initializer.runFullPipeline(false);
-  }
-
-<<<<<<< HEAD
-  return std::make_tuple(
-      initializer.getPoses(),
-      initializer.getPosesClosedFormEstimateAvailable(),
-      initializer.getGroupScales(),
-      standard);
-}
-
-void testSubject(
-    const std::string& subject, const s_t& height, bool knownScales = false)
-{
-
-  std::cout << "Testing " << subject << "..." << std::endl;
-
-  // Run IKInitializer.
-  // -----------------
-  std::string prefix = "dart://sample/regression/Arnold2013Synthetic/";
-  std::vector<std::string> trcFiles;
-  std::vector<std::string> grfFiles;
-  trcFiles.push_back(prefix + subject + "/trials/walk2/markers.trc");
-  grfFiles.push_back(prefix + subject + "/trials/walk2/grf.mot");
-  (void)height;
-  const auto tuple = runIKInitializer(
-      knownScales ? (prefix + subject + "/" + subject + ".osim")
-                  : (prefix + "unscaled_generic.osim"),
-      trcFiles,
-      knownScales ? -1.0 : height,
-      knownScales);
-  std::vector<Eigen::VectorXs> poses = std::get<0>(tuple);
-=======
-  std::vector<Eigen::VectorXs> poses = initializer.getPoses();
->>>>>>> a955647f
-  std::vector<Eigen::VectorXi> posesClosedForeEstimateAvailable
-      = initializer.getPosesClosedFormEstimateAvailable();
-  Eigen::VectorXs groupScales = initializer.getGroupScales();
-  OpenSimFile osimFile = standard;
-
-  // Load ground-truth results.
-  // --------------------------
-  auto goldOsim
-      = OpenSimParser::parseOsim(prefix + subject + "/" + subject + ".osim");
-  auto goldIK = OpenSimParser::loadMot(
-      goldOsim.skeleton, prefix + subject + "/coordinates.sto");
-  std::vector<std::string> goldDOFs;
-  std::map<std::string, int> dofMap;
-  for (int idof = 0; idof < (int)goldOsim.skeleton->getNumDofs(); ++idof) {
-    goldDOFs.push_back(goldOsim.skeleton->getDof(idof)->getName());
-    dofMap[goldDOFs.back()] =
-        osimFile.skeleton->getDof(goldDOFs.back())->getIndexInSkeleton();
-  }
-
-  // Compare poses.
-  // --------------
-  auto goldPoses = goldIK.poses;
-  s_t totalError = 0.0;
-  Eigen::VectorXs averagePerDofError = Eigen::VectorXs::Zero(
-      (int)osimFile.skeleton->getNumDofs());
-  Eigen::VectorXs thisPerDofError = Eigen::VectorXs::Zero(
-      (int)osimFile.skeleton->getNumDofs());
-  for (int i = 0; i < (int)poses.size(); ++i) {
-    for (int idof = 0; idof < (int)goldDOFs.size(); ++idof) {
-      thisPerDofError(dofMap[goldDOFs[idof]])
-          = std::abs(goldPoses.col(i)(idof) - poses[i](dofMap[goldDOFs[idof]]));
-    }
-    totalError += thisPerDofError.sum() / thisPerDofError.size();
-    averagePerDofError += thisPerDofError;
-  }
-
-  s_t averagePoseError = totalError / (s_t)poses.size();
-  averagePerDofError /= (s_t)poses.size();
-  s_t threshold = knownScales ? 0.001 : 0.05;
-  if (averagePoseError >= threshold)
-  {
-    std::cout << "Average pose error norm " << averagePoseError << " > "
-              << threshold << "." << std::endl;
-    for (int i = 0; i < averagePerDofError.size(); i++)
-    {
-      std::cout << "  " << osimFile.skeleton->getDof(i)->getName() << ": "
-                << averagePerDofError(i) << std::endl;
-    }
-  }
-  EXPECT_LE(averagePoseError, threshold);
-
-<<<<<<< HEAD
-  // Joint centers.
-=======
-  auto goldSkeleton = goldOsim.skeleton;
-  auto goldJoints = goldSkeleton->getJoints();
-
-  // Marker errors.
-  // --------------
-  // EXPECT_TRUE(finalKinematicsReport.averageRootMeanSquaredError < 0.01);
-  // EXPECT_TRUE(finalKinematicsReport.averageMaxError < 0.02);
-
-  // Virtual joint centers.
-  // --------------
-  std::vector<std::shared_ptr<struct StackedJoint>>& stackedJoints
-      = initializer.getStackedJoints();
-  std::vector<std::map<std::string, Eigen::Vector3s>>& jointCenters
-      = initializer.getJointCenters();
-
-  std::map<std::string, s_t> avgAnalyticalJointError;
-  std::map<std::string, int> analyticalJointObservationCount;
-  std::map<std::string, std::map<std::string, int>> analyticalJointSourceCount;
-  for (int i = 0; i < stackedJoints.size(); i++)
-  {
-    avgAnalyticalJointError[stackedJoints[i]->name] = 0.0;
-    analyticalJointObservationCount[stackedJoints[i]->name] = 0;
-    analyticalJointSourceCount[stackedJoints[i]->name]
-        = std::map<std::string, int>();
-  }
-  for (int t = 0; t < jointCenters.size(); t++)
-  {
-    goldSkeleton->setPositions(goldPoses.col(t));
-    Eigen::VectorXs goldJointPoses
-        = goldSkeleton->getJointWorldPositions(goldJoints);
-    for (int i = 0; i < stackedJoints.size(); i++)
-    {
-      std::shared_ptr<struct StackedJoint>& stackedJoint = stackedJoints[i];
-      if (jointCenters[t].count(stackedJoint->name))
-      {
-        Eigen::Vector3s goldJointCenter = Eigen::Vector3s::Zero();
-        for (int k = 0; k < stackedJoint->joints.size(); k++)
-        {
-          goldJointCenter += goldJointPoses.segment<3>(
-              3 * stackedJoint->joints[k]->getJointIndexInSkeleton());
-        }
-        goldJointCenter /= stackedJoint->joints.size();
-        s_t jointDist
-            = (jointCenters[t][stackedJoint->name] - goldJointCenter).norm();
-        avgAnalyticalJointError[stackedJoint->name] += jointDist;
-        analyticalJointObservationCount[stackedJoint->name]++;
-
-        std::string debugJointEstimateSource
-            = initializer.debugJointEstimateSource(t, stackedJoint->name);
-        if (analyticalJointSourceCount[stackedJoint->name].count(
-                debugJointEstimateSource)
-            == 0)
-        {
-          analyticalJointSourceCount[stackedJoint->name]
-                                    [debugJointEstimateSource]
-              = 0;
-        }
-        analyticalJointSourceCount[stackedJoint->name]
-                                  [debugJointEstimateSource]++;
-      }
-    }
-  }
-  for (int i = 0; i < stackedJoints.size(); i++)
-  {
-    avgAnalyticalJointError[stackedJoints[i]->name]
-        /= analyticalJointObservationCount[stackedJoints[i]->name];
-    std::cout << "Analytical Joint \"" << stackedJoints[i]->name
-              << "\" got avg error "
-              << avgAnalyticalJointError[stackedJoints[i]->name] << "m on "
-              << analyticalJointObservationCount[stackedJoints[i]->name]
-              << " observations" << std::endl;
-    for (auto& pair : analyticalJointSourceCount[stackedJoints[i]->name])
-    {
-      std::cout << "   source \"" << pair.first << "\" on " << pair.second
-                << " frames" << std::endl;
-    }
-  }
-
-  // Real joint centers.
->>>>>>> a955647f
-  // --------------
-  auto skeleton = osimFile.skeleton;
-  auto joints = skeleton->getJoints();
-  Eigen::VectorXs avgJointError
-      = Eigen::VectorXs::Zero(skeleton->getNumJoints());
-  for (int i = 0; i < poses.size(); i++)
-  {
-    skeleton->setPositions(poses[i]);
-    goldSkeleton->setPositions(goldPoses.col(i));
-    Eigen::VectorXs jointPoses = skeleton->getJointWorldPositions(joints);
-    Eigen::VectorXs goldJointPoses
-        = goldSkeleton->getJointWorldPositions(goldJoints);
-    Eigen::VectorXs diff = jointPoses - goldJointPoses;
-
-    for (int j = 0; j < skeleton->getNumJoints(); j++)
-    {
-      s_t jointDist = diff.segment<3>(3 * j).norm();
-      avgJointError(j) += jointDist;
-    }
-  }
-  avgJointError /= poses.size();
-  for (int j = 0; j < skeleton->getNumJoints(); j++)
-  {
-    std::cout << "Joint " << skeleton->getJoint(j)->getName()
-              << " average center-estimate error: " << avgJointError(j) << "m"
-              << std::endl;
-  }
-  s_t averageJointCenterError = avgJointError.mean();
-  EXPECT_LE(averageJointCenterError, knownScales ? 0.02 : 0.08);
-
-  // Get at body scaling: Measure absolute distances between joint centers in
-  // the neutral pose
-  // ------------
-  skeleton->setPositions(Eigen::VectorXs::Zero(skeleton->getNumDofs()));
-  goldSkeleton->setPositions(Eigen::VectorXs::Zero(goldSkeleton->getNumDofs()));
-
-  Eigen::VectorXs jointPoses = skeleton->getJointWorldPositions(joints);
-  Eigen::VectorXs goldJointPoses
-      = goldSkeleton->getJointWorldPositions(goldJoints);
-
-  s_t avgRelativeError = 0.0;
-  for (int i = 0; i < joints.size(); i++)
-  {
-    for (int j = 0; j < joints.size(); j++)
-    {
-      s_t dist = (jointPoses.segment<3>(3 * i) - jointPoses.segment<3>(3 * j))
-                     .norm();
-      s_t goldDist = (goldJointPoses.segment<3>(3 * i)
-                      - goldJointPoses.segment<3>(3 * j))
-                         .norm();
-      s_t error = std::abs(dist - goldDist);
-      s_t relativeError = error;
-      if (goldDist > 0)
-      {
-        relativeError /= goldDist;
-      }
-      avgRelativeError += relativeError;
-    }
-  }
-  avgRelativeError /= joints.size() * joints.size();
-  EXPECT_LE(avgRelativeError, knownScales ? 0.01 : 0.035);
-
-  /*
-  // Relative body scales
-  // ------------
-  auto bodies = skeleton->getBodyNodes();
-  auto goldBodies = goldSkeleton->getBodyNodes();
-  Eigen::VectorXs bodyScaleErrors = Eigen::VectorXs::Zero((int)bodies.size());
-  for (int i = 0; i < (int)bodies.size(); i++)
-  {
-    Eigen::Vector3s bodyScale = bodies[i]->getScale();
-    Eigen::Vector3s goldBodyScale = goldBodies[i]->getScale();
-
-    Eigen::Vector3s meshScale = bodyScale;
-    Eigen::Vector3s goldMeshScale = goldBodyScale;
-    for (int k = 0; k < bodies[i]->getNumShapeNodes(); k++)
-    {
-      auto* shapeNode = bodies[i]->getShapeNode(k);
-      auto* goldShapeNode = goldBodies[i]->getShapeNode(k);
-      if (shapeNode->getShape()->getType()
-          == dynamics::MeshShape::getStaticType())
-      {
-        auto* meshShape
-            = static_cast<dynamics::MeshShape*>(shapeNode->getShape().get());
-        auto* goldMeshShape = static_cast<dynamics::MeshShape*>(
-            goldShapeNode->getShape().get());
-        meshScale = meshShape->getScale();
-        goldMeshScale = goldMeshShape->getScale();
-      }
-    }
-
-    bodyScaleErrors[i] = (meshScale - goldMeshScale).norm();
-
-    Eigen::Matrix3s compare;
-    compare.col(0) = bodyScale;
-    compare.col(1) = goldBodyScale;
-    compare.col(2) = bodyScale - goldBodyScale;
-    std::cout << "Body " << bodies[i]->getName()
-              << " error norm: " << bodyScaleErrors[i] << std::endl
-              << "guess - gold - diff: " << std::endl
-              << compare << std::endl;
-  }
-<<<<<<< HEAD
-  s_t averageBodyScaleError = bodyScaleErrors.mean();
-  double bodyScaleThreshold = knownScales ? 0.01 : 0.03;
-  if (averageBodyScaleError >= bodyScaleThreshold)
-  {
-    std::cout << "Average body scale error " << averageBodyScaleError << " > "
-              << bodyScaleThreshold << "." << std::endl;
-    for (int i = 0; i < bodyScaleErrors.size(); i++)
-    {
-      std::cout << "  " << bodies[i]->getName() << ": "
-                << bodyScaleErrors[i] << std::endl;
-    }
-  }
-  EXPECT_LE(averageBodyScaleError, bodyScaleThreshold);
-=======
-  */
->>>>>>> a955647f
-}
-
-//==============================================================================
-TEST(Arnold2013Synthetic, KNOWN_SCALES_IN_ADVANCE_SUBJECT_01)
-{
-  testSubject("subject01", 1.808, true);
-}
-
-////==============================================================================
-TEST(Arnold2013Synthetic, KNOWN_SCALES_IN_ADVANCE_SUBJECT_02)
-{
-  testSubject("subject02", 1.853, true);
-}
-
-//==============================================================================
-TEST(Arnold2013Synthetic, KNOWN_SCALES_IN_ADVANCE_SUBJECT_04)
-{
-  testSubject("subject04", 1.801, true);
-}
-
-//==============================================================================
-TEST(Arnold2013Synthetic, KNOWN_SCALES_IN_ADVANCE_SUBJECT_18)
-{
-  testSubject("subject18", 1.775, true);
-}
-
-//==============================================================================
-TEST(Arnold2013Synthetic, KNOWN_SCALES_IN_ADVANCE_SUBJECT_19)
-{
-  testSubject("subject19", 1.79, true);
-}
-
-//==============================================================================
-TEST(Arnold2013Synthetic, UNKNOWN_SCALES_IN_ADVANCE_SUBJECT_01)
-{
-  testSubject("subject01", 1.808, false);
-}
-
-//==============================================================================
-TEST(Arnold2013Synthetic, UNKNOWN_SCALES_IN_ADVANCE_SUBJECT_02)
-{
-  testSubject("subject02", 1.853, false);
-}
-
-//==============================================================================
-TEST(Arnold2013Synthetic, UNKNOWN_SCALES_IN_ADVANCE_SUBJECT_04)
-{
-  testSubject("subject04", 1.801, false);
-}
-
-//==============================================================================
-TEST(Arnold2013Synthetic, UNKNOWN_SCALES_IN_ADVANCE_SUBJECT_18)
-{
-  testSubject("subject18", 1.775, false);
-}
-
-//==============================================================================
-TEST(Arnold2013Synthetic, UNKNOWN_SCALES_IN_ADVANCE_SUBJECT_19)
-{
-  testSubject("subject19", 1.79, false);
-}+#include <fstream>
+#include <map>
+#include <memory>
+#include <string>
+#include <utility>
+#include <vector>
+
+#include <gtest/gtest.h>
+#include <unistd.h>
+
+#include "dart/biomechanics/Anthropometrics.hpp"
+#include "dart/biomechanics/ForcePlate.hpp"
+#include "dart/biomechanics/IKErrorReport.hpp"
+#include "dart/biomechanics/IKInitializer.hpp"
+#include "dart/biomechanics/MarkerFitter.hpp"
+#include "dart/biomechanics/MarkerFixer.hpp"
+#include "dart/biomechanics/OpenSimParser.hpp"
+#include "dart/dynamics/BodyNode.hpp"
+#include "dart/dynamics/MeshShape.hpp"
+#include "dart/math/MathTypes.hpp"
+
+#include "GradientTestUtils.hpp"
+#include "TestHelpers.hpp"
+
+using namespace dart;
+using namespace biomechanics;
+using namespace math;
+
+void testSubject(
+    const std::string& subject, const s_t& height, bool knownScales = false)
+{
+
+  std::cout << "Testing " << subject << "..." << std::endl;
+
+  // Run IKInitializer
+  // -----------------
+  std::string prefix = "dart://sample/regression/Arnold2013Synthetic/";
+  std::vector<std::string> trcFiles;
+  std::vector<std::string> grfFiles;
+  trcFiles.push_back(prefix + subject + "/trials/walk2/markers.trc");
+  grfFiles.push_back(prefix + subject + "/trials/walk2/grf.mot");
+  (void)height;
+  std::string modelPath = knownScales
+                              ? (prefix + subject + "/" + subject + ".osim")
+                              : (prefix + "unscaled_generic.osim");
+  s_t heightM = knownScales ? -1.0 : height;
+  bool knownScalesInAdvance = knownScales;
+
+  // Initialize data structures.
+  // ---------------------------
+  std::vector<std::vector<std::map<std::string, Eigen::Vector3s>>>
+      markerObservationTrials;
+  std::vector<std::vector<bool>> newClipTrials;
+  std::vector<int> framesPerSecond;
+
+  // Fill marker and GRF data structures.
+  // ------------------------------------
+  for (int itrial = 0; itrial < (int)trcFiles.size(); itrial++)
+  {
+    // Markers.
+    OpenSimTRC trc = OpenSimParser::loadTRC(trcFiles[itrial]);
+    framesPerSecond.push_back(trc.framesPerSecond);
+    markerObservationTrials.push_back(trc.markerTimesteps);
+    std::vector<bool> newClip;
+    for (int i = 0; i < trc.markerTimesteps.size(); i++)
+    {
+      newClip.push_back(i == 0);
+    }
+    newClipTrials.push_back(newClip);
+  }
+
+  // Load the model.
+  // ---------------
+  OpenSimFile standard = OpenSimParser::parseOsim(modelPath);
+  standard.skeleton->zeroTranslationInCustomFunctions();
+  standard.skeleton->autogroupSymmetricSuffixes();
+  standard.skeleton->autogroupSymmetricPrefixes("ulna", "radius");
+
+  // Populate the markers list.
+  // --------------------------
+  std::vector<std::pair<dynamics::BodyNode*, Eigen::Vector3s>> markerList;
+  std::map<std::string, bool> markerIsAnatomical;
+  for (auto& pair : standard.markersMap)
+  {
+    markerList.push_back(pair.second);
+  }
+
+  for (auto marker : standard.anatomicalMarkers)
+  {
+    std::cout << "Anatomical marker: " << marker << std::endl;
+    markerIsAnatomical[marker] = true;
+  }
+
+  for (auto marker : standard.trackingMarkers)
+  {
+    std::cout << "Tracking marker: " << marker << std::endl;
+    markerIsAnatomical[marker] = false;
+  }
+
+  for (auto marker : standard.markersMap)
+  {
+    std::cout << "Marker: " << marker.first << std::endl;
+    std::cout << "  Body: " << marker.second.first->getName() << std::endl;
+    std::cout << "  Offset: " << marker.second.second.transpose() << std::endl;
+  }
+
+  // Create and run the IKInitializer
+  // ------------------------
+  IKInitializer initializer(
+      standard.skeleton,
+      standard.markersMap,
+      markerIsAnatomical,
+      markerObservationTrials[0],
+      newClipTrials[0],
+      heightM);
+  if (knownScalesInAdvance)
+  {
+    initializer.closedFormMDSJointCenterSolver();
+    initializer.estimateGroupScalesClosedForm();
+    initializer.estimatePosesWithIK();
+  }
+  else
+  {
+    initializer.runFullPipeline(false);
+  }
+
+  std::vector<Eigen::VectorXs> poses = initializer.getPoses();
+  std::vector<Eigen::VectorXi> posesClosedForeEstimateAvailable
+      = initializer.getPosesClosedFormEstimateAvailable();
+  Eigen::VectorXs groupScales = initializer.getGroupScales();
+  OpenSimFile osimFile = standard;
+
+  // Load ground-truth results.
+  // --------------------------
+  auto goldOsim
+      = OpenSimParser::parseOsim(prefix + subject + "/" + subject + ".osim");
+  auto goldIK = OpenSimParser::loadMot(
+      goldOsim.skeleton, prefix + subject + "/coordinates.sto");
+  std::vector<std::string> goldDOFs;
+  std::map<std::string, int> dofMap;
+  for (int idof = 0; idof < (int)goldOsim.skeleton->getNumDofs(); ++idof) {
+    goldDOFs.push_back(goldOsim.skeleton->getDof(idof)->getName());
+    dofMap[goldDOFs.back()] =
+        osimFile.skeleton->getDof(goldDOFs.back())->getIndexInSkeleton();
+  }
+
+  // Compare poses.
+  // --------------
+  auto goldPoses = goldIK.poses;
+  s_t totalError = 0.0;
+  Eigen::VectorXs averagePerDofError = Eigen::VectorXs::Zero(
+      (int)osimFile.skeleton->getNumDofs());
+  Eigen::VectorXs thisPerDofError = Eigen::VectorXs::Zero(
+      (int)osimFile.skeleton->getNumDofs());
+  for (int i = 0; i < (int)poses.size(); ++i) {
+    for (int idof = 0; idof < (int)goldDOFs.size(); ++idof) {
+      thisPerDofError(dofMap[goldDOFs[idof]])
+          = std::abs(goldPoses.col(i)(idof) - poses[i](dofMap[goldDOFs[idof]]));
+    }
+    totalError += thisPerDofError.sum() / thisPerDofError.size();
+    averagePerDofError += thisPerDofError;
+  }
+
+  s_t averagePoseError = totalError / (s_t)poses.size();
+  averagePerDofError /= (s_t)poses.size();
+  s_t threshold = knownScales ? 0.001 : 0.05;
+  if (averagePoseError >= threshold)
+  {
+    std::cout << "Average pose error norm " << averagePoseError << " > "
+              << threshold << "." << std::endl;
+    for (int i = 0; i < averagePerDofError.size(); i++)
+    {
+      std::cout << "  " << osimFile.skeleton->getDof(i)->getName() << ": "
+                << averagePerDofError(i) << std::endl;
+    }
+  }
+  EXPECT_LE(averagePoseError, threshold);
+
+  auto goldSkeleton = goldOsim.skeleton;
+  auto goldJoints = goldSkeleton->getJoints();
+
+  // Marker errors.
+  // --------------
+  // EXPECT_TRUE(finalKinematicsReport.averageRootMeanSquaredError < 0.01);
+  // EXPECT_TRUE(finalKinematicsReport.averageMaxError < 0.02);
+
+  // Virtual joint centers.
+  // --------------
+  std::vector<std::shared_ptr<struct StackedJoint>>& stackedJoints
+      = initializer.getStackedJoints();
+  std::vector<std::map<std::string, Eigen::Vector3s>>& jointCenters
+      = initializer.getJointCenters();
+
+  std::map<std::string, s_t> avgAnalyticalJointError;
+  std::map<std::string, int> analyticalJointObservationCount;
+  std::map<std::string, std::map<std::string, int>> analyticalJointSourceCount;
+  for (int i = 0; i < stackedJoints.size(); i++)
+  {
+    avgAnalyticalJointError[stackedJoints[i]->name] = 0.0;
+    analyticalJointObservationCount[stackedJoints[i]->name] = 0;
+    analyticalJointSourceCount[stackedJoints[i]->name]
+        = std::map<std::string, int>();
+  }
+  for (int t = 0; t < jointCenters.size(); t++)
+  {
+    goldSkeleton->setPositions(goldPoses.col(t));
+    Eigen::VectorXs goldJointPoses
+        = goldSkeleton->getJointWorldPositions(goldJoints);
+    for (int i = 0; i < stackedJoints.size(); i++)
+    {
+      std::shared_ptr<struct StackedJoint>& stackedJoint = stackedJoints[i];
+      if (jointCenters[t].count(stackedJoint->name))
+      {
+        Eigen::Vector3s goldJointCenter = Eigen::Vector3s::Zero();
+        for (int k = 0; k < stackedJoint->joints.size(); k++)
+        {
+          goldJointCenter += goldJointPoses.segment<3>(
+              3 * stackedJoint->joints[k]->getJointIndexInSkeleton());
+        }
+        goldJointCenter /= stackedJoint->joints.size();
+        s_t jointDist
+            = (jointCenters[t][stackedJoint->name] - goldJointCenter).norm();
+        avgAnalyticalJointError[stackedJoint->name] += jointDist;
+        analyticalJointObservationCount[stackedJoint->name]++;
+
+        std::string debugJointEstimateSource
+            = initializer.debugJointEstimateSource(t, stackedJoint->name);
+        if (analyticalJointSourceCount[stackedJoint->name].count(
+                debugJointEstimateSource)
+            == 0)
+        {
+          analyticalJointSourceCount[stackedJoint->name]
+                                    [debugJointEstimateSource]
+              = 0;
+        }
+        analyticalJointSourceCount[stackedJoint->name]
+                                  [debugJointEstimateSource]++;
+      }
+    }
+  }
+  for (int i = 0; i < stackedJoints.size(); i++)
+  {
+    avgAnalyticalJointError[stackedJoints[i]->name]
+        /= analyticalJointObservationCount[stackedJoints[i]->name];
+    std::cout << "Analytical Joint \"" << stackedJoints[i]->name
+              << "\" got avg error "
+              << avgAnalyticalJointError[stackedJoints[i]->name] << "m on "
+              << analyticalJointObservationCount[stackedJoints[i]->name]
+              << " observations" << std::endl;
+    for (auto& pair : analyticalJointSourceCount[stackedJoints[i]->name])
+    {
+      std::cout << "   source \"" << pair.first << "\" on " << pair.second
+                << " frames" << std::endl;
+    }
+  }
+
+  // Real joint centers.
+  // --------------
+  auto skeleton = osimFile.skeleton;
+  auto joints = skeleton->getJoints();
+  Eigen::VectorXs avgJointError
+      = Eigen::VectorXs::Zero(skeleton->getNumJoints());
+  for (int i = 0; i < poses.size(); i++)
+  {
+    skeleton->setPositions(poses[i]);
+    goldSkeleton->setPositions(goldPoses.col(i));
+    Eigen::VectorXs jointPoses = skeleton->getJointWorldPositions(joints);
+    Eigen::VectorXs goldJointPoses
+        = goldSkeleton->getJointWorldPositions(goldJoints);
+    Eigen::VectorXs diff = jointPoses - goldJointPoses;
+
+    for (int j = 0; j < skeleton->getNumJoints(); j++)
+    {
+      s_t jointDist = diff.segment<3>(3 * j).norm();
+      avgJointError(j) += jointDist;
+    }
+  }
+  avgJointError /= poses.size();
+  for (int j = 0; j < skeleton->getNumJoints(); j++)
+  {
+    std::cout << "Joint " << skeleton->getJoint(j)->getName()
+              << " average center-estimate error: " << avgJointError(j) << "m"
+              << std::endl;
+  }
+  s_t averageJointCenterError = avgJointError.mean();
+  EXPECT_LE(averageJointCenterError, knownScales ? 0.02 : 0.08);
+
+  // Get at body scaling: Measure absolute distances between joint centers in
+  // the neutral pose
+  // ------------
+  skeleton->setPositions(Eigen::VectorXs::Zero(skeleton->getNumDofs()));
+  goldSkeleton->setPositions(Eigen::VectorXs::Zero(goldSkeleton->getNumDofs()));
+
+  Eigen::VectorXs jointPoses = skeleton->getJointWorldPositions(joints);
+  Eigen::VectorXs goldJointPoses
+      = goldSkeleton->getJointWorldPositions(goldJoints);
+
+  s_t avgRelativeError = 0.0;
+  for (int i = 0; i < joints.size(); i++)
+  {
+    for (int j = 0; j < joints.size(); j++)
+    {
+      s_t dist = (jointPoses.segment<3>(3 * i) - jointPoses.segment<3>(3 * j))
+                     .norm();
+      s_t goldDist = (goldJointPoses.segment<3>(3 * i)
+                      - goldJointPoses.segment<3>(3 * j))
+                         .norm();
+      s_t error = std::abs(dist - goldDist);
+      s_t relativeError = error;
+      if (goldDist > 0)
+      {
+        relativeError /= goldDist;
+      }
+      avgRelativeError += relativeError;
+    }
+  }
+  avgRelativeError /= joints.size() * joints.size();
+  EXPECT_LE(avgRelativeError, knownScales ? 0.01 : 0.035);
+
+  /*
+  // Relative body scales
+  // ------------
+  auto bodies = skeleton->getBodyNodes();
+  auto goldBodies = goldSkeleton->getBodyNodes();
+  Eigen::VectorXs bodyScaleErrors = Eigen::VectorXs::Zero((int)bodies.size());
+  for (int i = 0; i < (int)bodies.size(); i++)
+  {
+    Eigen::Vector3s bodyScale = bodies[i]->getScale();
+    Eigen::Vector3s goldBodyScale = goldBodies[i]->getScale();
+
+    Eigen::Vector3s meshScale = bodyScale;
+    Eigen::Vector3s goldMeshScale = goldBodyScale;
+    for (int k = 0; k < bodies[i]->getNumShapeNodes(); k++)
+    {
+      auto* shapeNode = bodies[i]->getShapeNode(k);
+      auto* goldShapeNode = goldBodies[i]->getShapeNode(k);
+      if (shapeNode->getShape()->getType()
+          == dynamics::MeshShape::getStaticType())
+      {
+        auto* meshShape
+            = static_cast<dynamics::MeshShape*>(shapeNode->getShape().get());
+        auto* goldMeshShape = static_cast<dynamics::MeshShape*>(
+            goldShapeNode->getShape().get());
+        meshScale = meshShape->getScale();
+        goldMeshScale = goldMeshShape->getScale();
+      }
+    }
+
+    bodyScaleErrors[i] = (meshScale - goldMeshScale).norm();
+
+    Eigen::Matrix3s compare;
+    compare.col(0) = bodyScale;
+    compare.col(1) = goldBodyScale;
+    compare.col(2) = bodyScale - goldBodyScale;
+    std::cout << "Body " << bodies[i]->getName()
+              << " error norm: " << bodyScaleErrors[i] << std::endl
+              << "guess - gold - diff: " << std::endl
+              << compare << std::endl;
+  }
+  */
+}
+
+//==============================================================================
+TEST(Arnold2013Synthetic, KNOWN_SCALES_IN_ADVANCE_SUBJECT_01)
+{
+  testSubject("subject01", 1.808, true);
+}
+
+////==============================================================================
+TEST(Arnold2013Synthetic, KNOWN_SCALES_IN_ADVANCE_SUBJECT_02)
+{
+  testSubject("subject02", 1.853, true);
+}
+
+//==============================================================================
+TEST(Arnold2013Synthetic, KNOWN_SCALES_IN_ADVANCE_SUBJECT_04)
+{
+  testSubject("subject04", 1.801, true);
+}
+
+//==============================================================================
+TEST(Arnold2013Synthetic, KNOWN_SCALES_IN_ADVANCE_SUBJECT_18)
+{
+  testSubject("subject18", 1.775, true);
+}
+
+//==============================================================================
+TEST(Arnold2013Synthetic, KNOWN_SCALES_IN_ADVANCE_SUBJECT_19)
+{
+  testSubject("subject19", 1.79, true);
+}
+
+//==============================================================================
+TEST(Arnold2013Synthetic, UNKNOWN_SCALES_IN_ADVANCE_SUBJECT_01)
+{
+  testSubject("subject01", 1.808, false);
+}
+
+//==============================================================================
+TEST(Arnold2013Synthetic, UNKNOWN_SCALES_IN_ADVANCE_SUBJECT_02)
+{
+  testSubject("subject02", 1.853, false);
+}
+
+//==============================================================================
+TEST(Arnold2013Synthetic, UNKNOWN_SCALES_IN_ADVANCE_SUBJECT_04)
+{
+  testSubject("subject04", 1.801, false);
+}
+
+//==============================================================================
+TEST(Arnold2013Synthetic, UNKNOWN_SCALES_IN_ADVANCE_SUBJECT_18)
+{
+  testSubject("subject18", 1.775, false);
+}
+
+//==============================================================================
+TEST(Arnold2013Synthetic, UNKNOWN_SCALES_IN_ADVANCE_SUBJECT_19)
+{
+  testSubject("subject19", 1.79, false);
+}