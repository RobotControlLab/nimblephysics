--- conflicted
+++ resolved
@@ -1,12 +1,8 @@
 ## DART 6
 
-<<<<<<< HEAD
 ### DART 6.2.0 (201X-XX-XX)
 
-### DART 6.1.1 (201X-XX-XX)
-=======
 ### DART 6.1.1 (201X-10-14)
->>>>>>> 0cbe1605
 
 * Build
 
