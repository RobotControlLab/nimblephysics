## DART 6

<<<<<<< HEAD
### [DART 6.9.0 (20XX-XX-XX)](https://github.com/dartsim/dart/milestone/52?closed=1)

#### Changes

* XXX

  * XXX: [#XXXX](https://github.com/dartsim/dart/pull/XXXX)
=======
### [DART 6.8.2 (2019-04-23)](https://github.com/dartsim/dart/milestone/54?closed=1)

#### Changes

* Dynamics

  * Fixed BoxedLcpConstraintSolver is not API compatible with 6.7: [#1291](https://github.com/dartsim/dart/pull/1291)
>>>>>>> f041a976

#### Compilers Tested

* Linux

  * GCC 64-bit: 5.4.0, 7.3.0, 8.2.0
  * GCC 32-bit: 5.4.0

* macOS

  * AppleClang: 9.1.0, 10.0.0

### [DART 6.8.1 (2019-04-23)](https://github.com/dartsim/dart/milestone/53?closed=1)

#### Changes

* Build System

  * Fixed invalid double quotation marks in DARTFindBoost.cmake: [#1283](https://github.com/dartsim/dart/pull/1283)
  * Disabled octomap support on macOS: [#1284](https://github.com/dartsim/dart/pull/1284)

#### Compilers Tested

* Linux

  * GCC 64-bit: 5.4.0, 7.3.0, 8.2.0
  * GCC 32-bit: 5.4.0

* macOS

  * AppleClang: 9.1.0, 10.0.0

### [DART 6.8.0 (2019-04-22)](https://github.com/dartsim/dart/milestone/48?closed=1)

#### Changes

* Kinematics

  * Added findSolution() and solveAndApply() to InverseKinematics and HierarchicalIk classes and deprecated solve(~) member functions: [#1266](https://github.com/dartsim/dart/pull/1266)
  * Added an utility constructor to Linkage::Criteria to create sequence Linkage: [#1273](https://github.com/dartsim/dart/pull/1273)

* Dynamics

  * Fixed incorrect transpose check in Inertia::verifySpatialTensor(): [#1258](https://github.com/dartsim/dart/pull/1258)
  * Allowed BoxedLcpConstraintSolver to have a secondary LCP solver: [#1265](https://github.com/dartsim/dart/pull/1265)

* Simulation

  * The LCP solver will be less aggressive about printing out unnecessary warnings: [#1238](https://github.com/dartsim/dart/pull/1238)
  * Fixed not copying constraints in World::setConstraintSolver(): [#1260](https://github.com/dartsim/dart/pull/1260)

* Collision Detection

  * The BodyNodeCollisionFilter will ignore contacts between immobile bodies: [#1232](https://github.com/dartsim/dart/pull/1232)

* Planning

  * Fixed linking error of FLANN by explicitly linking to lz4: [#1221](https://github.com/dartsim/dart/pull/1221)

* Python

  * Added (experimental) Python binding: [#1237](https://github.com/dartsim/dart/pull/1237)

* Parsers

  * Changed urdf parser to warn if robot model has multi-tree: [#1270](https://github.com/dartsim/dart/pull/1270)

* GUI

  * Updated ImGui to 1.69: [#1274](https://github.com/dartsim/dart/pull/1274)
  * Added VoxelGridShape support to OSG renderer: [#1276](https://github.com/dartsim/dart/pull/1276)
  * Added PointCloudShape and its OSG rendering: [#1277](https://github.com/dartsim/dart/pull/1277)
  * Added grid visual to OSG renderer: [#1278](https://github.com/dartsim/dart/pull/1278), [#1280](https://github.com/dartsim/dart/pull/1280)

* Build System

  * Changed to use GNUInstallDirs for install paths: [#1241](https://github.com/dartsim/dart/pull/1241)
  * Fixed not failing for missing required dependencies: [#1250](https://github.com/dartsim/dart/pull/1250)
  * Fixed attempting to link octomap when not imported: [#1253](https://github.com/dartsim/dart/pull/1253)
  * Fixed not defining boost targets: [#1254](https://github.com/dartsim/dart/pull/1254)

#### Compilers Tested

* Linux

  * GCC 64-bit: 5.4.0, 7.3.0, 8.2.0
  * GCC 32-bit: 5.4.0

* macOS

  * AppleClang: 9.1.0, 10.0.0

### [DART 6.7.3 (2019-02-19)](https://github.com/dartsim/dart/milestone/51?closed=1)

#### Changes

* Dynamics

  * Fixed Skeleton::setState(): [#1245](https://github.com/dartsim/dart/pull/1245)

#### Compilers Tested

* Linux

  * GCC (C++11): 5.4.0, 7.3.0, 8.2.0

* Linux (32-bit)

  * GCC (C++11): 5.4.0

* macOS

  * AppleClang (C++11): 9.1.0

### [DART 6.7.2 (2019-01-17)](https://github.com/dartsim/dart/milestone/50?closed=1)

#### Changes

* Build system

  * Fixed #1223 for the recursive case: [#1227](https://github.com/dartsim/dart/pull/1227)
  * Specified mode for find_package(): [#1228](https://github.com/dartsim/dart/pull/1228)

#### Compilers Tested

* Linux

  * GCC (C++11): 5.4.0, 7.3.0, 8.2.0

* Linux (32-bit)

  * GCC (C++11): 5.4.0

* macOS

  * AppleClang (C++11): 9.1.0

### [DART 6.7.1 (2019-01-15)](https://github.com/dartsim/dart/milestone/49?closed=1)

#### Changes

* Build system

  * Ensure that imported targets of dependencies are always created when finding the dart package: [#1222](https://github.com/dartsim/dart/pull/1222)
  * Set components to not-found when their external dependencies are missing: [#1223](https://github.com/dartsim/dart/pull/1223)

#### Compilers Tested

* Linux

  * GCC (C++11): 5.4.0, 7.3.0, 8.2.0

* Linux (32-bit)

  * GCC (C++11): 5.4.0

* macOS

  * AppleClang (C++11): 9.1.0

### [DART 6.7.0 (2019-01-10)](https://github.com/dartsim/dart/milestone/45?closed=1)

#### Changes

* Build system

  * Fixed compilation warnings for newer versions of compilers: [#1177](https://github.com/dartsim/dart/pull/1177)
  * Changed to generate namespace headers without requiring *.hpp.in files: [#1192](https://github.com/dartsim/dart/pull/1192)
  * Dropped supporting Ubuntu Trusty and started using imported targets of dependencies: [#1212](https://github.com/dartsim/dart/pull/1212)

* Collision Detection

  * CollisionGroups will automatically update their objects when any changes occur to Skeletons or BodyNodes that they are subscribed to: [#1112](https://github.com/dartsim/dart/pull/1112)
  * Contact points with negative penetration depth will be ignored: [#1185](https://github.com/dartsim/dart/pull/1185)

* Math

  * Consolidated random functions into Random class: [#1109](https://github.com/dartsim/dart/pull/1109)

* Dynamics

  * Refactor constraint solver: [#1099](https://github.com/dartsim/dart/pull/1099), [#1101](https://github.com/dartsim/dart/pull/1101)
  * Added mimic joint functionality as a new actuator type: [#1178](https://github.com/dartsim/dart/pull/1178)
  * Added clone function to MetaSkeleton: [#1201](https://github.com/dartsim/dart/pull/1201)

* Optimization

  * Added multi-objective optimization with pagmo2 support: [#1106](https://github.com/dartsim/dart/pull/1106)

* GUI

  * Reorganized OpenGL and GLUT files: [#1088](https://github.com/dartsim/dart/pull/1088)
  * Added the RealTimeWorldNode to display simulations at real-time rates: [#1216](https://github.com/dartsim/dart/pull/1216)

* Misc

  * Updated Googletest to version 1.8.1: [#1214](https://github.com/dartsim/dart/pull/1214)

#### Compilers Tested

* Linux

  * GCC (C++11): 5.4.0, 7.3.0, 8.2.0

* Linux (32-bit)

  * GCC (C++11): 5.4.0

* macOS

  * AppleClang (C++11): 9.1.0

### [DART 6.6.2 (2018-09-03)](https://github.com/dartsim/dart/milestone/47?closed=1)

* Utils

  * Fixed checking file existence in DartResourceRetriever: [#1107](https://github.com/dartsim/dart/pull/1107)

### [DART 6.6.1 (2018-08-04)](https://github.com/dartsim/dart/milestone/46?closed=1)

* Utils

  * Added option to DartResourceRetriever to search from environment variable DART_DATA_PATH: [#1095](https://github.com/dartsim/dart/pull/1095)

* Examples

  * Fixed CMakeLists.txt of humanJointLimits: [#1094](https://github.com/dartsim/dart/pull/1094)

### [DART 6.6.0 (2018-08-02)](https://github.com/dartsim/dart/milestone/44?closed=1)

* Collision detection

  * Added voxel grid map: [#1076](https://github.com/dartsim/dart/pull/1076), [#1083](https://github.com/dartsim/dart/pull/1083)
  * Added heightmap support: [#1069](https://github.com/dartsim/dart/pull/1069)

### [DART 6.5.0 (2018-05-12)](https://github.com/dartsim/dart/milestone/41?closed=1)

* Common

  * Added LockableReference classes: [#1011](https://github.com/dartsim/dart/pull/1011)
  * Added missing \<vector\> to Memory.hpp: [#1057](https://github.com/dartsim/dart/pull/1057)

* GUI

  * Added FOV API to OSG viewer: [#1048](https://github.com/dartsim/dart/pull/1048)

* Parsers

  * Fixed incorrect parsing of continuous joints specified in URDF [#1064](https://github.com/dartsim/dart/pull/1064)

* Simulation

  * Added World::hasSkeleton(): [#1050](https://github.com/dartsim/dart/pull/1050)

* Misc

  * Fixed memory leaks in mesh loading: [#1066](https://github.com/dartsim/dart/pull/1066)

### [DART 6.4.0 (2018-03-26)](https://github.com/dartsim/dart/milestone/39?closed=1)

* Common

  * Added DART_COMMON_DECLARE_SMART_POINTERS macro: [#1022](https://github.com/dartsim/dart/pull/1022)
  * Added ResourceRetriever::getFilePath(): [#972](https://github.com/dartsim/dart/pull/972)

* Kinematics/Dynamics

  * Added relative Jacobian functions to MetaSkeleton: [#997](https://github.com/dartsim/dart/pull/997)
  * Added vectorized joint limit functions: [#996](https://github.com/dartsim/dart/pull/996)
  * Added lazy evaluation for shape's volume and bounding-box computation: [#959](https://github.com/dartsim/dart/pull/959)
  * Added IkFast support as analytic IK solver: [#887](https://github.com/dartsim/dart/pull/887)
  * Added TranslationalJoint2D: [#1003](https://github.com/dartsim/dart/pull/1003)
  * Fixed NaN values caused by zero-length normals in ContactConstraint: [#881](https://github.com/dartsim/dart/pull/881)
  * Extended BodyNode::createShapeNode() to accept more types of arguments: [#986](https://github.com/dartsim/dart/pull/986)

* Collision detection

  * Added FCL 0.6 support (backport of #873): [#936](https://github.com/dartsim/dart/pull/936)

* GUI

  * Added support of rendering texture images: [#973](https://github.com/dartsim/dart/pull/973)
  * Added OSG shadows: [#978](https://github.com/dartsim/dart/pull/978)

* Examples

  * Added humanJointLimits: [#1016](https://github.com/dartsim/dart/pull/1016)

* License

  * Added Personal Robotics Lab and Open Source Robotics Foundation as contributors: [#929](https://github.com/dartsim/dart/pull/929)

* Misc

  * Added World::create(): [#962](https://github.com/dartsim/dart/pull/962)
  * Added MetaSkeleton::hasBodyNode() and MetaSkeleton::hasJoint(): [#1000](https://github.com/dartsim/dart/pull/1000)
  * Suppressed -Winjected-class-name warnings from Clang 5.0.0: [#964](https://github.com/dartsim/dart/pull/964)
  * Suppressed -Wdangling-else warnings from GCC 7.2.0: [#937](https://github.com/dartsim/dart/pull/937)
  * Changed console macros to use global namespace resolutions: [#1010](https://github.com/dartsim/dart/pull/1010)
  * Fixed build with Eigen 3.2.1-3.2.8: [#1042](https://github.com/dartsim/dart/pull/1042)
  * Fixed various build issues with Visual Studio: [#956](https://github.com/dartsim/dart/pull/956)
  * Removed TinyXML dependency: [#993](https://github.com/dartsim/dart/pull/993)

### [DART 6.3.1 (2018-03-21)](https://github.com/dartsim/dart/milestone/42?closed=1)

* Build system

  * Removed an undefined cmake macro/function: [#1036](https://github.com/dartsim/dart/pull/1036)

* ROS support

  * Tweaked package.xml for catkin support: [#1027](https://github.com/dartsim/dart/pull/1027), [#1029](https://github.com/dartsim/dart/pull/1029), [#1031](https://github.com/dartsim/dart/pull/1031), [#1032](https://github.com/dartsim/dart/pull/1031), [#1033](https://github.com/dartsim/dart/pull/1033)

### [DART 6.3.0 (2017-10-04)](https://github.com/dartsim/dart/milestone/36?closed=1)

* Collision detection

  * Added a feature of disabling body node pairs to BodyNodeCollisionFilter: [#911](https://github.com/dartsim/dart/pull/911)

* Kinematics/Dynamics

  * Added setter and getter for WeldJointConstraint::mRelativeTransform: [#910](https://github.com/dartsim/dart/pull/910)

* Parsers

  * Improved SkelParser to read alpha value: [#914](https://github.com/dartsim/dart/pull/914)

* Misc

  * Changed not to use lambda function as an workaround for DART python binding: [#916](https://github.com/dartsim/dart/pull/916)

### [DART 6.2.1 (2017-08-08)](https://github.com/dartsim/dart/milestone/37?closed=1)

* Collision detection

  * Fixed collision checking between objects from the same body node: [#894](https://github.com/dartsim/dart/pull/894)

* Kinematics/Dynamics

  * Fixed transform of ScrewJoint with thread pitch: [#855](https://github.com/dartsim/dart/pull/855)

* Parsers

  * Fixed incorrect reading of <use_parent_model_frame> from SDF: [#893](https://github.com/dartsim/dart/pull/893)
  * Fixed missing reading of joint friction from URDF: [#891](https://github.com/dartsim/dart/pull/891)

* Testing

  * Fixed testing ODE collision detector on macOS: [#884](https://github.com/dartsim/dart/pull/884)
  * Removed redundant main body for each test source file: [#856](https://github.com/dartsim/dart/pull/856)

* Misc

  * Fixed build of dart-gui-osg that depends on the presence of OSG: [#898](https://github.com/dartsim/dart/pull/898)
  * Fixed build of examples and tutorials on macOS: [#889](https://github.com/dartsim/dart/pull/889)
  * Fixed missing overriding method OdePlane::isPlaceable(): [#886](https://github.com/dartsim/dart/pull/886)
  * Replaced use of enum by static constexpr: [#852](https://github.com/dartsim/dart/pull/852), [#904](https://github.com/dartsim/dart/pull/904)

### [DART 6.2.0 (2017-05-15)](https://github.com/dartsim/dart/milestone/30?closed=1)

* Common

  * Added Factory class and applied it to collision detection creation: [#864](https://github.com/dartsim/dart/pull/864)
  * Added readAll() to Resource and ResourceRetriever: [#875](https://github.com/dartsim/dart/pull/875)

* Math

  * Added accessors for diameters and radii of EllipsoidShape, and deprecated EllipsoidShape::get/setSize(): [#829](https://github.com/dartsim/dart/pull/829)
  * Fixed Lemke LCP solver (#808 for DART 6): [#812](https://github.com/dartsim/dart/pull/812)

* Collision Detection

  * Added support of ODE collision detector: [#861](https://github.com/dartsim/dart/pull/861)
  * Fixed incorrect collision filtering of BulletCollisionDetector: [#859](https://github.com/dartsim/dart/pull/859)

* Simulation

  * Fixed World didn't clear collision results on reset: [#863](https://github.com/dartsim/dart/pull/863)

* Parsers

  * Fixed incorrect creation of resource retriever in SkelParser and SdfParser: [#847](https://github.com/dartsim/dart/pull/847), [#849](https://github.com/dartsim/dart/pull/849)

* GUI

  * Added MotionBlurSimWindow: [#840](https://github.com/dartsim/dart/pull/840)
  * Improved MultiSphereShape rendering in GLUT renderer: [#862](https://github.com/dartsim/dart/pull/862)
  * Fixed incorrect parsing of materials and normal scaling from URDF: [#851](https://github.com/dartsim/dart/pull/851)
  * Fixed the OSG renderer not rendering collision geometries: [#851](https://github.com/dartsim/dart/pull/851)
  * Fixed that GUI was rendering white lines with nvidia drivers: [#805](https://github.com/dartsim/dart/pull/805)

* Misc

  * Added createShared() and createUnique() pattern: [#844](https://github.com/dartsim/dart/pull/844)
  * Added Skeleton::getRootJoint(): [#832](https://github.com/dartsim/dart/pull/832)
  * Added CMake targets for code formatting using clang-format: [#811](https://github.com/dartsim/dart/pull/811), [#817](https://github.com/dartsim/dart/pull/817)
  * Renamed MultiSphereShape to MultiSphereConvexHullShape: [#865](https://github.com/dartsim/dart/pull/865)
  * Modified the member function names pertain to lazy evaluation to be more relevant to their functionalities: [#833](https://github.com/dartsim/dart/pull/833)

* Tutorials & Examples

  * Allowed tutorials and examples to be built out of DART source tree: [#842](https://github.com/dartsim/dart/pull/842)
  * Fixed tutorialDominoes-Finished that didn't work with the latest DART: [#807](https://github.com/dartsim/dart/pull/807)

### DART 6.1.2 (2017-01-13)

* Dynamics

  * Fixed bug of ContactConstraint with kinematic joints: [#809](https://github.com/dartsim/dart/pull/809)

* Misc

  * Fixed that ZeroDofJoint::getIndexInTree was called: [#818](https://github.com/dartsim/dart/pull/818)

### DART 6.1.1 (2016-10-14)

* Build

  * Modified to build DART without SIMD options by default: [#790](https://github.com/dartsim/dart/pull/790)
  * Modified to build external libraries as separately build targets: [#787](https://github.com/dartsim/dart/pull/787)
  * Modified to export CMake target files separately per target: [#786](https://github.com/dartsim/dart/pull/786)

* Misc

  * Updated lodepng up to version 20160501: [#791](https://github.com/dartsim/dart/pull/791)

### DART 6.1.0 (2016-10-07)

* Collision detection

  * Added distance API: [#744](https://github.com/dartsim/dart/pull/744)
  * Fixed direction of contact normal of BulletCollisionDetector: [#763](https://github.com/dartsim/dart/pull/763)

* Dynamics

  * Added `computeLagrangian()` to `MetaSkeleton` and `BodyNode`: [#746](https://github.com/dartsim/dart/pull/746)
  * Added new shapes: sphere, capsule, cone, and multi-sphere: [#770](https://github.com/dartsim/dart/pull/770), [#769](https://github.com/dartsim/dart/pull/769), [#745](https://github.com/dartsim/dart/pull/745)
  * Changed base class of joint from SingleDofJoint/MultiDofJoint to GenericJoint: [#747](https://github.com/dartsim/dart/pull/747)

* Planning

  * Fixed incorrect linking to flann library: [#761](https://github.com/dartsim/dart/pull/761)

* Parsers

  * Added `sdf` parsing for `fixed` joint and `material` tag of visual shape: [#775](https://github.com/dartsim/dart/pull/775)
  * Added support of urdfdom_headers 1.0: [#766](https://github.com/dartsim/dart/pull/766)

* GUI

  * Added ImGui for 2D graphical interface: [#781](https://github.com/dartsim/dart/pull/781)

* Examples

  * Added osgAtlasSimbicon and osgTinkertoy: [#781](https://github.com/dartsim/dart/pull/781)

* Misc improvements and bug fixes

  * Added `virtual Shape::getType()` and deprecated `ShapeType Shape::getShapeType()`: [#725](https://github.com/dartsim/dart/pull/725)
  * Changed building with SIMD optional: [#765](https://github.com/dartsim/dart/pull/765), [#760](https://github.com/dartsim/dart/pull/760)
  * Fixed minor build and install issues: [#773](https://github.com/dartsim/dart/pull/773), [#772](https://github.com/dartsim/dart/pull/772)
  * Fixed Doxyfile to show missing member functions in API documentation: [#768](https://github.com/dartsim/dart/pull/768)
  * Fixed typo: [#756](https://github.com/dartsim/dart/pull/756), [#755](https://github.com/dartsim/dart/pull/755)

### DART 6.0.1 (2016-06-29)

* Collision detection

  * Added support of FCL 0.5 and tinyxml2 4.0: [#749](https://github.com/dartsim/dart/pull/749)
  * Added warnings for unsupported shape pairs of DARTCollisionDetector: [#722](https://github.com/dartsim/dart/pull/722)

* Dynamics

  * Fixed total mass is not being updated when bodies removed from Skeleton: [#731](https://github.com/dartsim/dart/pull/731)

* Misc improvements and bug fixes

  * Renamed `DEPRECATED` and `FORCEINLINE` to `DART_DEPRECATED` and `DART_FORCEINLINE` to avoid name conflicts: [#742](https://github.com/dartsim/dart/pull/742)
  * Updated copyright: added CMU to copyright holder, moved individual contributors to CONTRIBUTING.md: [#723](https://github.com/dartsim/dart/pull/723)

### DART 6.0.0 (2016-05-10)

* Common data structures

  * Added `Node`, `Aspect`, `State`, and `Properties`: [#713](https://github.com/dartsim/dart/pull/713), [#712](https://github.com/dartsim/dart/issues/712), [#708](https://github.com/dartsim/dart/pull/708), [#707](https://github.com/dartsim/dart/pull/707), [#659](https://github.com/dartsim/dart/pull/659), [#649](https://github.com/dartsim/dart/pull/649), [#645](https://github.com/dartsim/dart/issues/645), [#607](https://github.com/dartsim/dart/pull/607), [#598](https://github.com/dartsim/dart/pull/598), [#591](https://github.com/dartsim/dart/pull/591), [#531](https://github.com/dartsim/dart/pull/531)
  * Added mathematical constants and user-defined literals for radian, degree, and pi: [#669](https://github.com/dartsim/dart/pull/669), [#314](https://github.com/dartsim/dart/issues/314)
  * Added `ShapeFrame` and `ShapeNode`: [#608](https://github.com/dartsim/dart/pull/608)
  * Added `BoundingBox`: [#547](https://github.com/dartsim/dart/pull/547), [#546](https://github.com/dartsim/dart/issues/546)

* Kinematics

  * Added convenient functions for setting joint limits: [#703](https://github.com/dartsim/dart/pull/703)
  * Added more description on `InverseKinematics::solve()`: [#624](https://github.com/dartsim/dart/pull/624)
  * Added API for utilizing analytical inverse kinematics: [#530](https://github.com/dartsim/dart/pull/530), [#463](https://github.com/dartsim/dart/issues/463)
  * Added color property to `Marker`: [#187](https://github.com/dartsim/dart/issues/187)
  * Improved `Skeleton` to clone `State` as well: [#691](https://github.com/dartsim/dart/pull/691)
  * Improved `ReferentialSkeleton` to be able to add and remove `BodyNode`s and `DegreeOfFreedom`s to/from `Group`s freely: [#557](https://github.com/dartsim/dart/pull/557), [#556](https://github.com/dartsim/dart/issues/556), [#548](https://github.com/dartsim/dart/issues/548)
  * Changed `Marker` into `Node`: [#692](https://github.com/dartsim/dart/pull/692), [#609](https://github.com/dartsim/dart/issues/609)
  * Renamed `Joint::get/setLocal[~]` to `Joint::get/setRelative[~]`: [#715](https://github.com/dartsim/dart/pull/715), [#714](https://github.com/dartsim/dart/issues/714)
  * Renamed `PositionLimited` to `PositionLimitEnforced`: [#447](https://github.com/dartsim/dart/issues/447)
  * Fixed initialization of joint position and velocity: [#691](https://github.com/dartsim/dart/pull/691), [#621](https://github.com/dartsim/dart/pull/621)
  * Fixed `InverseKinematics` when it's used with `FreeJoint` and `BallJoint`: [#683](https://github.com/dartsim/dart/pull/683)
  * Fixed ambiguous overload on `MetaSkeleton::getLinearJacobianDeriv`: [#628](https://github.com/dartsim/dart/pull/628), [#626](https://github.com/dartsim/dart/issues/626)

* Dynamics

  * Added `get/setLCPSolver` functions to `ConstraintSolver`: [#633](https://github.com/dartsim/dart/pull/633)
  * Added `ServoMotorConstraint` as a preliminary implementation for `SERVO` actuator type: [#566](https://github.com/dartsim/dart/pull/566)
  * Improved `ConstraintSolver` to obey C++11 ownership conventions: [#616](https://github.com/dartsim/dart/pull/616)
  * Fixed segfualting of `DantzigLCPSolver` when the constraint dimension is zero: [#634](https://github.com/dartsim/dart/pull/634)
  * Fixed missing implementations in ConstrainedGroup: [#586](https://github.com/dartsim/dart/pull/586)
  * Fixed incorrect applying of joint constraint impulses: [#317](https://github.com/dartsim/dart/issues/317)
  * Deprecated `draw()` functions of dynamics classes: [#654](https://github.com/dartsim/dart/pull/654)

* Collision detection

  * Added `CollisionGroup` and refactored `CollisionDetector` to be more versatile: [#711](https://github.com/dartsim/dart/pull/711), [#704](https://github.com/dartsim/dart/pull/704), [#689](https://github.com/dartsim/dart/pull/689), [#631](https://github.com/dartsim/dart/pull/631), [#642](https://github.com/dartsim/dart/issues/642), [#20](https://github.com/dartsim/dart/issues/20)
  * Improved API for self collision checking options: [#718](https://github.com/dartsim/dart/pull/718), [#702](https://github.com/dartsim/dart/issues/702)
  * Deprecated `BodyNode::isColliding`; collision sets are moved to `CollisionResult`: [#694](https://github.com/dartsim/dart/pull/694), [#670](https://github.com/dartsim/dart/pull/670), [#668](https://github.com/dartsim/dart/pull/668), [#666](https://github.com/dartsim/dart/issues/666)

* Parsers

  * Added back VSK parser: [#602](https://github.com/dartsim/dart/pull/602), [#561](https://github.com/dartsim/dart/pull/561), [#254](https://github.com/dartsim/dart/issues/254)
  * Fixed segfault of `SdfParser` when `nullptr` `ResourceRetriever` is passed: [#663](https://github.com/dartsim/dart/pull/663)

* GUI features

  * Merged `renderer` namespace into `gui` namespace: [#652](https://github.com/dartsim/dart/pull/652), [#589](https://github.com/dartsim/dart/issues/589)
  * Moved `osgDart` under `dart::gui` namespace as `dart::gui::osg`: [#651](https://github.com/dartsim/dart/pull/651)
  * Fixed GlutWindow::screenshot(): [#623](https://github.com/dartsim/dart/pull/623), [#395](https://github.com/dartsim/dart/issues/395)

* Simulation

  * Fixed `World::clone()` didn't clone the collision detector: [#658](https://github.com/dartsim/dart/pull/658)
  * Fixed bug of `World` concurrency: [#577](https://github.com/dartsim/dart/pull/577), [#576](https://github.com/dartsim/dart/issues/576)

* Misc improvements and bug fixes

  * Added `make_unique<T>` that was omitted from C++11: [#639](https://github.com/dartsim/dart/pull/639)
  * Added missing `override` keywords: [#617](https://github.com/dartsim/dart/pull/617), [#535](https://github.com/dartsim/dart/pull/535)
  * Added gcc warning flag `-Wextra`: [#600](https://github.com/dartsim/dart/pull/600)
  * Improved memory management of `constraint` namespace: [#584](https://github.com/dartsim/dart/pull/584), [#583](https://github.com/dartsim/dart/issues/583)
  * Changed the extension of headers from `.h` to `.hpp`: [#709](https://github.com/dartsim/dart/pull/709), [#693](https://github.com/dartsim/dart/pull/693), [#568](https://github.com/dartsim/dart/issues/568)
  * Changed Doxyfile to gnerate tag file: [#690](https://github.com/dartsim/dart/pull/690)
  * Changed the convention to use `std::size_t` over `size_t`: [#681](https://github.com/dartsim/dart/pull/681), [#656](https://github.com/dartsim/dart/issues/656)
  * Changed CMake to configure preprocessors using `#cmakedefine`: [#648](https://github.com/dartsim/dart/pull/648), [#641](https://github.com/dartsim/dart/pull/641)
  * Updated copyright years: [#679](https://github.com/dartsim/dart/pull/679), [#160](https://github.com/dartsim/dart/issues/160)
  * Renamed directory name `apps` to `examples`: [#685](https://github.com/dartsim/dart/pull/685)
  * Fixed warnings of unused variables in release mode: [#646](https://github.com/dartsim/dart/pull/646)
  * Fixed typo of `getNumPluralAddoName` in utility macro: [#615](https://github.com/dartsim/dart/issues/615)
  * Fixed linker error by adding namespace-scope definitions for `constexpr static` members: [#603](https://github.com/dartsim/dart/pull/603)
  * Fixed segfault from nullptr meshes: [#585](https://github.com/dartsim/dart/pull/585)
  * Fixed typo of tutorial with minor improvements: [#573](https://github.com/dartsim/dart/pull/573)
  * Fixed `NameManager<T>::removeEntries(~)` called a function that does not exist: [#564](https://github.com/dartsim/dart/pull/564), [#554](https://github.com/dartsim/dart/issues/554)
  * Fixed missing definitions for various functions: [#558](https://github.com/dartsim/dart/pull/558), [#555](https://github.com/dartsim/dart/issues/555)
  * Fixed const correctness of `BodyNode::getMomentsOfInertia()`: [#541](https://github.com/dartsim/dart/pull/541), [#540](https://github.com/dartsim/dart/issues/540)
  * Fixed `ftel` bug in Linux with an workaround: [#533](https://github.com/dartsim/dart/pull/533)
  * Removed unnecessary `virtual` keyword for overriding functions: [#680](https://github.com/dartsim/dart/pull/680)
  * Removed deprecated APIs in DART 5: [#678](https://github.com/dartsim/dart/pull/678)

* Build and test issues

  * Added CMake target for code coverage testing, and automatic reporting: [#688](https://github.com/dartsim/dart/pull/688), [#687](https://github.com/dartsim/dart/issues/687), [#638](https://github.com/dartsim/dart/pull/638), [#632](https://github.com/dartsim/dart/pull/632)
  * Added missing `liburdfdom-dev` dependency in Ubuntu package: [#574](https://github.com/dartsim/dart/pull/574)
  * Modulized DART libraries: [#706](https://github.com/dartsim/dart/pull/706), [#675](https://github.com/dartsim/dart/pull/675), [#652](https://github.com/dartsim/dart/pull/652), [#477](https://github.com/dartsim/dart/issues/477)
  * Improved Travis-CI script: [#655](https://github.com/dartsim/dart/pull/655)
  * Improved CMake script by splitting tutorials, examples, and tests into separate targets: [#644](https://github.com/dartsim/dart/pull/644)
  * Improved wording of the cmake warning messages for ASSIMP: [#553](https://github.com/dartsim/dart/pull/553)
  * Changed Travis-CI to treat warning as errors using `-Werror` flags: [#682](https://github.com/dartsim/dart/pull/682), [#677](https://github.com/dartsim/dart/issues/677)
  * Changed Travis-CI to test DART with bullet collision detector: [#650](https://github.com/dartsim/dart/pull/650), [#376](https://github.com/dartsim/dart/issues/376)
  * Changed the minimum requirement of Visual Studio version to 2015: [#592](https://github.com/dartsim/dart/issues/592)
  * Changed CMake to build gui::osg examples when `DART_BUILD_EXAMPLES` is on: [#536](https://github.com/dartsim/dart/pull/536)
  * Simplfied Travis-CI tests for general pushes: [#700](https://github.com/dartsim/dart/pull/700)
  * Fixed Eigen memory alignment issue in testCollision.cpp: [#719](https://github.com/dartsim/dart/pull/719)
  * Fixed `BULLET_INCLUDE_DIRS` in `DARTConfig.cmake`: [#697](https://github.com/dartsim/dart/pull/697)
  * Fixed linking with Bullet on OS X El Capitan by supporting for Bullet built with double precision: [#660](https://github.com/dartsim/dart/pull/660), [#657](https://github.com/dartsim/dart/issues/657)
  * Fixed FCL version check logic in the main `CMakeLists.txt`: [#640](https://github.com/dartsim/dart/pull/640)
  * Fixed `find_package(DART)` on optimizer components: [#637](https://github.com/dartsim/dart/pull/637)
  * Fixed linking against `${DART_LIBRARIES}` not working in Ubuntu 14.04: [#630](https://github.com/dartsim/dart/pull/630), [#629](https://github.com/dartsim/dart/issues/629)
  * Fixed Visual Studio 2015 build errors: [#580](https://github.com/dartsim/dart/pull/580)
  * Removed OpenGL dependency from `dart` library: [#667](https://github.com/dartsim/dart/pull/667)
  * Removed version check for Bullet: [#636](https://github.com/dartsim/dart/pull/636), [#625](https://github.com/dartsim/dart/issues/625)

## DART 5

### Version 5.1.6 (2017-08-08)

1. Improved camera movement of OpenGL GUI: smooth zooming and translation
    * [Pull request #843](https://github.com/dartsim/dart/pull/843)

2. Removed debian meta files from the main DART repository
    * [Pull request #853](https://github.com/dartsim/dart/pull/853)

### Version 5.1.5 (2017-01-20)

1. Fixed Lemke LCP solver for several failing cases
    * [Pull request #808](https://github.com/dartsim/dart/pull/808)

1. Increase minimum required Ipopt version to 3.11.9
    * [Pull request #800](https://github.com/dartsim/dart/pull/800)

1. Added support of urdfdom_headers 1.0 for DART 5.1 (backport of [#766](https://github.com/dartsim/dart/pull/766))
    * [Pull request #799](https://github.com/dartsim/dart/pull/799)

### Version 5.1.4 (2016-10-14)

1. Fixed inconsistent frame rate of GlutWindow
    * [Pull request #794](https://github.com/dartsim/dart/pull/794)

### Version 5.1.3 (2016-10-07)

1. Updated to support Bullet built with double precision (backport of [#660](https://github.com/dartsim/dart/pull/660))
    * [Pull request #777](https://github.com/dartsim/dart/pull/777)

1. Modified to use btGImpactMeshShape instead of btConvexTriangleMeshShape for mesh
    * [Pull request #764](https://github.com/dartsim/dart/pull/764)

1. Updated to support FCL 0.5 and tinyxml 4.0 (backport of [#749](https://github.com/dartsim/dart/pull/749))
    * [Pull request #759](https://github.com/dartsim/dart/pull/759)

### Version 5.1.2 (2016-04-25)

1. Fixed inverse kinematics (backporting)
    * [Pull request #684](https://github.com/dartsim/dart/pull/684)

1. Fixed aligned memory allocation with Eigen objects in loading meshes
    * [Pull request #606](https://github.com/dartsim/dart/pull/606)

1. Fixed incorrect applying joint constraint impulses (backporting)
    * [Pull request #579](https://github.com/dartsim/dart/pull/579)

1. Fixed some build and packaging issues
    * [Pull request #559](https://github.com/dartsim/dart/pull/559)
    * [Pull request #595](https://github.com/dartsim/dart/pull/595)
    * [Pull request #696](https://github.com/dartsim/dart/pull/696)

### Version 5.1.1 (2015-11-06)

1. Add bullet dependency to package.xml
    * [Pull request #523](https://github.com/dartsim/dart/pull/523)

1. Improved handling of missing symbols of Assimp package
    * [Pull request #542](https://github.com/dartsim/dart/pull/542)

1. Improved travis-ci build log for Mac
    * [Pull request #529](https://github.com/dartsim/dart/pull/529)

1. Fixed warnings in Function.cpp
    * [Pull request #550](https://github.com/dartsim/dart/pull/550)

1. Fixed build failures on AppVeyor
    * [Pull request #543](https://github.com/dartsim/dart/pull/543)

1. Fixed const qualification of ResourceRetriever
    * [Pull request #534](https://github.com/dartsim/dart/pull/534)
    * [Issue #532](https://github.com/dartsim/dart/issues/532)

1. Fixed aligned memory allocation with Eigen objects
    * [Pull request #527](https://github.com/dartsim/dart/pull/527)

1. Fixed copy safety for various classes
    * [Pull request #526](https://github.com/dartsim/dart/pull/526)
    * [Pull request #539](https://github.com/dartsim/dart/pull/539)
    * [Issue #524](https://github.com/dartsim/dart/issues/524)

### Version 5.1.0 (2015-10-15)

1. Fixed incorrect rotational motion of BallJoint and FreeJoint
    * [Pull request #518](https://github.com/dartsim/dart/pull/518)

1. Removed old documents: dart-tutorial, programmingGuide
    * [Pull request #515](https://github.com/dartsim/dart/pull/515)

1. Fixed aligned memory allocation with Eigen objects
    * [Pull request #513](https://github.com/dartsim/dart/pull/513)

1. Fixed segfault in Linkage::Criteria
    * [Pull request #491](https://github.com/dartsim/dart/pull/491)
    * [Issue #489](https://github.com/dartsim/dart/issues/489)

1. Improved sdf/urdf parser
    * [Pull request #497](https://github.com/dartsim/dart/pull/497)
    * [Pull request #485](https://github.com/dartsim/dart/pull/485)

1. Fixed CMake warnings
    * [Pull request #483](https://github.com/dartsim/dart/pull/483)

1. Fixed build issues on Windows
    * [Pull request #516](https://github.com/dartsim/dart/pull/516)
    * [Pull request #509](https://github.com/dartsim/dart/pull/509)
    * [Pull request #486](https://github.com/dartsim/dart/pull/486)
    * [Pull request #482](https://github.com/dartsim/dart/pull/482)
    * [Issue #487](https://github.com/dartsim/dart/issues/487)

1. Fixed IpoptSolver bugs
    * [Pull request #481](https://github.com/dartsim/dart/pull/481)

1. Added Frame::getTransform(withRespecTo, inCoordinatesOf)
    * [Pull request #475](https://github.com/dartsim/dart/pull/475)
    * [Issue #471](https://github.com/dartsim/dart/issues/471)

1. Improved API documentation -- set the SHOW_USED_FILES tag to NO
    * [Pull request #474](https://github.com/dartsim/dart/pull/474)

1. Added convenience setters for generalized coordinates of FreeJoint
    * [Pull request #470](https://github.com/dartsim/dart/pull/470)
    * [Pull request #507](https://github.com/dartsim/dart/pull/507)

1. Fixed compilation warnings
    * [Pull request #480](https://github.com/dartsim/dart/pull/480)
    * [Pull request #469](https://github.com/dartsim/dart/pull/469)
    * [Issue #418](https://github.com/dartsim/dart/issues/418)

1. Added a mutex to Skeleton
    * [Pull request #466](https://github.com/dartsim/dart/pull/466)

1. Added generic URIs support
    * [Pull request #464](https://github.com/dartsim/dart/pull/464)
    * [Pull request #517](https://github.com/dartsim/dart/pull/517)

1. Added End Effector, Inverse Kinematics, and osgDart
    * [Pull request #461](https://github.com/dartsim/dart/pull/461)
    * [Pull request #495](https://github.com/dartsim/dart/pull/495)
    * [Pull request #502](https://github.com/dartsim/dart/pull/502)
    * [Pull request #506](https://github.com/dartsim/dart/pull/506)
    * [Pull request #514](https://github.com/dartsim/dart/pull/514)
    * [Issue #381](https://github.com/dartsim/dart/issues/381)
    * [Issue #454](https://github.com/dartsim/dart/issues/454)
    * [Issue #478](https://github.com/dartsim/dart/issues/478)

1. Removed outdated packaging scripts
    * [Pull request #456](https://github.com/dartsim/dart/pull/456)

1. Added initial position and initial velocity properties
    * [Pull request #449](https://github.com/dartsim/dart/pull/449)

1. Added a package.xml file for REP-136 support
    * [Pull request #446](https://github.com/dartsim/dart/pull/446)

1. Improved Linkage and Chain Criteria
    * [Pull request #443](https://github.com/dartsim/dart/pull/443)
    * [Issue #437](https://github.com/dartsim/dart/issues/437)

1. Added Joint::isCyclic to mark SO(2) topology
    * [Pull request #441](https://github.com/dartsim/dart/pull/441)

1. Fixed SEGFAULTs in DartLoader
    * [Pull request #439](https://github.com/dartsim/dart/pull/439)

1. Added the SYSTEM flag to include_directories
    * [Pull request #435](https://github.com/dartsim/dart/pull/435)

1. Improved Joint warning
    * [Pull request #430](https://github.com/dartsim/dart/pull/430)

1. Added tutorials (http://dart.readthedocs.org/)
    * [Pull request #504](https://github.com/dartsim/dart/pull/504)
    * [Pull request #484](https://github.com/dartsim/dart/pull/484)
    * [Pull request #423](https://github.com/dartsim/dart/pull/423)
    * [Pull request #511](https://github.com/dartsim/dart/pull/511)

### Version 5.0.2 (2015-09-28)

1. Fixed bug in Jacobian update notifications
    * [Pull request #500](https://github.com/dartsim/dart/pull/500)
    * [Issue #499](https://github.com/dartsim/dart/issues/499)

### Version 5.0.1 (2015-07-28)

1. Improved app indexing for bipedStand and atlasSimbicon
    * [Pull request #417](https://github.com/dartsim/dart/pull/417)

1. Added clipping command when it exceeds the limits
    * [Pull request #419](https://github.com/dartsim/dart/pull/419)

1. Improved CollisionNode's index validity check
    * [Pull request #421](https://github.com/dartsim/dart/pull/421)

1. Standardized warning messages for Joints
    * [Pull request #425](https://github.com/dartsim/dart/pull/425)
    * [Pull request #429](https://github.com/dartsim/dart/pull/429)

1. Fixed bug in SDF parser -- correct child for a joint
    * [Pull request #431](https://github.com/dartsim/dart/pull/431)

1. Fixed SDF parsing for single link model without joint
    * [Pull request #444](https://github.com/dartsim/dart/pull/444)

1. Added missing virtual destructors to Properties in Entity and [Soft]BodyNode
    * [Pull request #458](https://github.com/dartsim/dart/pull/458)

1. Limited maximum required version of Assimp less than 3.0~dfsg-4
    * [Pull request #459](https://github.com/dartsim/dart/pull/459)

1. Fixed SEGFAULTs in DartLoader
    * [Pull request #472](https://github.com/dartsim/dart/pull/472)

### Version 5.0.0 (2015-06-15)

1. Fixed aligned memory allocation with Eigen objects
    * [Pull request #414](https://github.com/dartsim/dart/pull/414)

1. Added some missing API for DegreeOfFreedom
    * [Pull request #408](https://github.com/dartsim/dart/pull/408)

1. Replaced logMaps with Eigen::AngleAxisd
    * [Pull request #407](https://github.com/dartsim/dart/pull/407)

1. Improved FCL collision detector
    * [Pull request #405](https://github.com/dartsim/dart/pull/405)

1. Removed deprecated API and suppressed warnings
    * [Pull request #404](https://github.com/dartsim/dart/pull/404)

1. Added use of OpenGL's multisample anti-aliasing
    * [Pull request #402](https://github.com/dartsim/dart/pull/402)

1. Added computation of differences of generalized coordinates
    * [Pull request #389](https://github.com/dartsim/dart/pull/389)
    * [Issue #290](https://github.com/dartsim/dart/issues/290)

1. Added deprecated and force-linline definitions for clang
    * [Pull request #384](https://github.com/dartsim/dart/pull/384)
    * [Issue #379](https://github.com/dartsim/dart/issues/379)

1. Eradicated memory leaks and maked classes copy-safe and clonable
    * [Pull request #369](https://github.com/dartsim/dart/pull/369)
    * [Pull request #390](https://github.com/dartsim/dart/pull/390)
    * [Pull request #391](https://github.com/dartsim/dart/pull/391)
    * [Pull request #392](https://github.com/dartsim/dart/pull/392)
    * [Pull request #397](https://github.com/dartsim/dart/pull/397)
    * [Pull request #415](https://github.com/dartsim/dart/pull/415)
    * [Issue #280](https://github.com/dartsim/dart/issues/280)
    * [Issue #339](https://github.com/dartsim/dart/issues/339)
    * [Issue #370](https://github.com/dartsim/dart/issues/370)
    * [Issue #383](https://github.com/dartsim/dart/issues/383)

1. Improved PlaneShape constructors
    * [Pull request #366](https://github.com/dartsim/dart/pull/366)
    * [Pull request #377](https://github.com/dartsim/dart/pull/377)
    * [Issue #373](https://github.com/dartsim/dart/issues/373)

1. Added appveyor options for parallel build and detailed log
    * [Pull request #365](https://github.com/dartsim/dart/pull/365)

1. Improved robustness and package handling for URDF parsing
    * [Pull request #364](https://github.com/dartsim/dart/pull/364)

1. Fixed bug in BodyNode::_updateBodyJacobianSpatialDeriv()
    * [Pull request #363](https://github.com/dartsim/dart/pull/363)

1. Added alpha channel and Color functions
    * [Pull request #359](https://github.com/dartsim/dart/pull/359)
    * [Issue #358](https://github.com/dartsim/dart/issues/358)

1. Added Jacobian getters to Skeleton
    * [Pull request #357](https://github.com/dartsim/dart/pull/357)

1. Added ArrowShape for visualizing arrows
    * [Pull request #356](https://github.com/dartsim/dart/pull/356)

1. Fixed matrix dimension bug in operationalSpaceControl app
    * [Pull request #354](https://github.com/dartsim/dart/pull/354)

1. Added build type definitions
    * [Pull request #353](https://github.com/dartsim/dart/pull/353)

1. Added Signal class
    * [Pull request #350](https://github.com/dartsim/dart/pull/350)

1. Added LineSegmentShape for visualizing line segments
    * [Pull request #349](https://github.com/dartsim/dart/pull/349)
    * [Issue #346](https://github.com/dartsim/dart/issues/346)

1. Fixed segfault in SoftSdfParser
    * [Pull request #345](https://github.com/dartsim/dart/pull/345)

1. Added subscriptions for destructions and notifications
    * [Pull request #343](https://github.com/dartsim/dart/pull/343)

1. Added NloptSolver::[get/set]NumMaxEvaluations()
    * [Pull request #342](https://github.com/dartsim/dart/pull/342)

1. Added support of Eigen::VectorXd in parser
    * [Pull request #341](https://github.com/dartsim/dart/pull/341)

1. Added Skeleton::getNumJoints()
    * [Pull request #335](https://github.com/dartsim/dart/pull/335)

1. Fixed bug in DARTCollide for sphere-sphere collision
    * [Pull request #332](https://github.com/dartsim/dart/pull/332)

1. Fixed naming issues for Skeletons in World
    * [Pull request #331](https://github.com/dartsim/dart/pull/331)
    * [Issue #330](https://github.com/dartsim/dart/issues/330)

1. Added PlanarJoint support for URDF loader
    * [Pull request #326](https://github.com/dartsim/dart/pull/326)

1. Fixed rotation of the inertia reference frame for URDF loader
    * [Pull request #326](https://github.com/dartsim/dart/pull/326)
    * [Issue #47](https://github.com/dartsim/dart/issues/47)

1. Fixed bug in loading WorldFile
    * [Pull request #325](https://github.com/dartsim/dart/pull/325)

1. Added plotting of 2D trajectories
    * [Pull request #324](https://github.com/dartsim/dart/pull/324)

1. Removed unsupported axis orders of EulerJoint
    * [Pull request #323](https://github.com/dartsim/dart/pull/323)
    * [Issue #321](https://github.com/dartsim/dart/issues/321)

1. Added convenience functions to help with setting joint positions
    * [Pull request #322](https://github.com/dartsim/dart/pull/322)
    * [Pull request #338](https://github.com/dartsim/dart/pull/338)

1. Added Frame class and auto-updating for forward kinematics
    * [Pull request #319](https://github.com/dartsim/dart/pull/319)
    * [Pull request #344](https://github.com/dartsim/dart/pull/344)
    * [Pull request #367](https://github.com/dartsim/dart/pull/367)
    * [Pull request #380](https://github.com/dartsim/dart/pull/380)
    * [Issue #289](https://github.com/dartsim/dart/issues/289)
    * [Issue #294](https://github.com/dartsim/dart/issues/294)
    * [Issue #305](https://github.com/dartsim/dart/issues/305)

1. Added Travis-CI build test for OSX
    * [Pull request #313](https://github.com/dartsim/dart/pull/313)
    * [Issue #258](https://github.com/dartsim/dart/issues/258)

1. Added specification of minimum dependency version
    * [Pull request #306](https://github.com/dartsim/dart/pull/306)

## DART 4

### Version 4.3.7 (2018-01-05)

1. Updated DART 4.3 to be compatible with urdf 1.0/tinyxml2 6/flann 1.9.1
    * [Pull request #955](https://github.com/dartsim/dart/pull/955)

### Version 4.3.6 (2016-04-16)

1. Fixed duplicate entries in Skeleton::mBodyNodes causing segfault in destructor
    * [Issue #671](https://github.com/dartsim/dart/issues/671)
    * [Pull request #672](https://github.com/dartsim/dart/pull/672)

### Version 4.3.5 (2016-01-09)

1. Fixed incorrect applying of joint constraint impulses (backported from 6.0.0)
    * [Pull request #578](https://github.com/dartsim/dart/pull/578)

### Version 4.3.4 (2015-01-24)

1. Fixed build issue with gtest on Mac
    * [Pull request #315](https://github.com/dartsim/dart/pull/315)

### Version 4.3.3 (2015-01-23)

1. Fixed joint Coulomb friction
    * [Pull request #311](https://github.com/dartsim/dart/pull/311)

### Version 4.3.2 (2015-01-22)

1. Fixed installation -- missing headers (utils/urdf, utils/sdf)

### Version 4.3.1 (2015-01-21)

1. Fixed API incompatibility introduced by dart-4.3.0
    * [Issue #303](https://github.com/dartsim/dart/issues/303)
    * [Pull request #309](https://github.com/dartsim/dart/pull/309)

### Version 4.3.0 (2015-01-19)

1. Added name manager for efficient name look-up and unique naming
    * [Pull request #277](https://github.com/dartsim/dart/pull/277)
1. Added all-inclusive header and namespace headers
    * [Pull request #278](https://github.com/dartsim/dart/pull/278)
1. Added DegreeOfFreedom class for getting/setting data of individual generalized coordinates
    * [Pull request #288](https://github.com/dartsim/dart/pull/288)
1. Added hybrid dynamics
    * [Pull request #298](https://github.com/dartsim/dart/pull/298)
1. Added joint actuator types
    * [Pull request #298](https://github.com/dartsim/dart/pull/298)
1. Added Coulomb joint friction
    * [Pull request #301](https://github.com/dartsim/dart/pull/301)
1. Migrated to C++11
    * [Pull request #268](https://github.com/dartsim/dart/pull/268)
    * [Pull request #299](https://github.com/dartsim/dart/pull/299)
1. Improved readability of CMake output messages
    * [Pull request #272](https://github.com/dartsim/dart/pull/272)
1. Fixed const-correctneess of member functions
    * [Pull request #277](https://github.com/dartsim/dart/pull/277)
1. Added handling use of 'package:/' in URDF
    * [Pull request #273](https://github.com/dartsim/dart/pull/273)
    * [Issue #271](https://github.com/dartsim/dart/issues/271)

### Version 4.2.1 (2015-01-07)

1. Fixed version numbering of shared libraries in debian packages
    * [Pull request #286](https://github.com/dartsim/dart/pull/286)
1. Fixed Jacobian and its derivatives of FreeJoint/BallJoint
    * [Pull request #284](https://github.com/dartsim/dart/pull/284)

### Version 4.2.0 (2014-11-22)

1. Added reset functions for Simulation and Recording class
    * [Pull request #231](https://github.com/dartsim/dart/pull/231)
1. Added operational space control example
    * [Pull request #257](https://github.com/dartsim/dart/pull/257)
1. Fixed misuse of Bullet collision shapes
    * [Pull request #228](https://github.com/dartsim/dart/pull/228)
1. Fixed adjacent body pair check for Bullet collision detector
    * [Pull request #246](https://github.com/dartsim/dart/pull/246)
1. Fixed incorrect computation of constraint impulse for BallJointConstraint and WeldJointContraint
    * [Pull request #247](https://github.com/dartsim/dart/pull/247)
1. Improved generation of soft box shape for soft body
    * [Commit ec31f44](https://github.com/dartsim/dart/commit/ec31f44)

### Version 4.1.1 (2014-07-17)

1. Added ABI check script
    * [Pull request #226](https://github.com/dartsim/dart/pull/226)
    * [Pull request #227](https://github.com/dartsim/dart/pull/227)
1. Fixed build issues on Linux
    * [Pull request #214](https://github.com/dartsim/dart/pull/214)
    * [Pull request #219](https://github.com/dartsim/dart/pull/219)
1. Fixed build issues on Windows
    * [Pull request #215](https://github.com/dartsim/dart/pull/215)
    * [Pull request #217](https://github.com/dartsim/dart/pull/217)
1. Fixed unintended warning messages
    * [Pull request #220](https://github.com/dartsim/dart/pull/220)

### Version 4.1.0 (2014-07-02)

1. Fixed bug in switching collision detectors
    * [Issue #127](https://github.com/dartsim/dart/issues/127)
    * [Pull request #195](https://github.com/dartsim/dart/pull/195)
1. Fixed kinematics and dynamics when a skeleton has multiple parent-less bodies
    * [Pull request #196](https://github.com/dartsim/dart/pull/196)
1. Fixed issue on installing DART 4 alongside DART 3 on Linux
    * [Issue #122](https://github.com/dartsim/dart/issues/122)
    * [Pull request #203](https://github.com/dartsim/dart/pull/203)
1. Fixed warnings on gcc
    * [Pull request #206](https://github.com/dartsim/dart/pull/206)
1. Renamed getDof() to getNumDofs()
    * [Pull request #209](https://github.com/dartsim/dart/pull/209)
1. Added cylinder shape for soft body
    * [Pull request #210](https://github.com/dartsim/dart/pull/210)

### Version 4.0.0 (2014-06-02)

1. Added implicit joint spring force and damping force
1. Added planar joint
1. Added soft body dynamics
1. Added computation of velocity and acceleration of COM
1. Added bullet collision detector
  * [Pull request #156](https://github.com/dartsim/dart/pull/156)
1. Improved performance of forward dynamics algorithm
  * [Pull request #188](https://github.com/dartsim/dart/pull/188)
1. Improved dynamics API for Skeleton and Joint
  * [Pull request #161](https://github.com/dartsim/dart/pull/161)
  * [Pull request #192](https://github.com/dartsim/dart/pull/192)
  * [Pull request #193](https://github.com/dartsim/dart/pull/193)
1. Improved constraint dynamics solver
  * [Pull request #184](https://github.com/dartsim/dart/pull/184)
1. Improved calculation of equations of motion using Featherstone algorithm
  * [Issue #85](https://github.com/dartsim/dart/issues/87)
1. Improved optimizer interface and added nlopt solver
  * [Pull request #152](https://github.com/dartsim/dart/pull/152)
1. Fixed self collision bug
  * [Issue #125](https://github.com/dartsim/dart/issues/125)
1. Fixed incorrect integration of BallJoint and FreeJoint
  * [Issue #122](https://github.com/dartsim/dart/issues/122)
  * [Pull request #168](https://github.com/dartsim/dart/pull/168)

## DART 3

### Version 3.0 (2013-11-04)

1. Removed Transformation classes. Their functionality is now included in joint classes.
1. Added Featherstone algorithm. Can currently only be used without collision handling. The old algortihm is still present and used for that case.
1. Removed kinematics namespace. Functionality is moved to dynamics classes.
1. Added dart root namespace
1. A lot of function and variable renames
1. Added constraint namespace
1. Added "common" namespace

## DART 2

### Version 2.6 (2013-09-07)

1. Clean-up of build system:
  * Renamed DART_INCLUDEDIR to the standard-compliant DART_INCLUDE_DIRS in CMake files. Users need to adapt their CMake files for this change.
  * Users no longer need to call find_package(DARTExt) in the CMake files. A call to find_package(DART) also finds its dependencies now.
  * Allow user to overwrite installation prefix
  * Add possibility to include DART header files as '#include \<dart/dynamics/Skeleton.h\>' in addition to '#include \<dynamics/Skeleton.h\>'
  * Allow out-of-source builds
1. URDF loader:
  * Major clean-up
  * Consider mesh scaling factor

### Version 2.5 (2013-07-16)

1. Replaced robotics::World with simulation::World
1. Removed robotics::Robot
1. Added simulation::SimWindow
1. Some speed-up of Eigen calculations
1. Added abstract trajectory interface
1. ConstraintDynamics handles contact, joint limit and other constraint forces simultaneously
1. Improved Lemke algorithm for solving LCP
1. Renamed skeletonDynamics::getQDotVector() to getPoseVelocity()
1. Added abstract CollisionDetector interface allowing for multiple different collision detector implementations.
1. Created math namespace
1. Added System class as base class to Skeleton and Joint
1. URDF loader: Removed ability to load nonstandard URDF files with an object tag
1. Added support for multiple shapes per BodyNode
1. Made urdfdom a dependency instead of including it in the DART source
1. Added function to CollisionDetector to let user check a specific pair of BodyNodes for collision

### Version 2.4 (2013-03-05)

1. Mass and inertia are no longer stored in Shape but in BodyNode.
1. Different shapes for collision and visualization (not just different meshes)
1. Shapes are no longer centered at the COM but can be transformed independently relative to the link frame.
1. Improved URDF support
  * Support for non-mesh shapes
  * Does not create dummy root nodes anymore
  * Support for continuous joints
  * Support for arbitrary joint axes for revolute joints (but not for prismatic joints) instead of only axis-aligned joint axes
  * Support for relative mesh paths even if the robot and world URDF files are in different directories
  * All supported joint types can be root joints
1. Clean-up of the Robot class
1. Removed Object class
1. More robust build and installation process on Linux<|MERGE_RESOLUTION|>--- conflicted
+++ resolved
@@ -1,6 +1,5 @@
 ## DART 6
 
-<<<<<<< HEAD
 ### [DART 6.9.0 (20XX-XX-XX)](https://github.com/dartsim/dart/milestone/52?closed=1)
 
 #### Changes
@@ -8,7 +7,22 @@
 * XXX
 
   * XXX: [#XXXX](https://github.com/dartsim/dart/pull/XXXX)
-=======
+
+#### Compilers Tested
+
+* Linux
+
+  * GCC 64-bit: 5.4.0, 7.3.0, 8.2.0
+  * GCC 32-bit: 5.4.0
+
+* macOS
+
+  * AppleClang: 9.1.0, 10.0.0
+
+* Windows
+
+  * MSVC: 19.20
+
 ### [DART 6.8.2 (2019-04-23)](https://github.com/dartsim/dart/milestone/54?closed=1)
 
 #### Changes
@@ -16,7 +30,6 @@
 * Dynamics
 
   * Fixed BoxedLcpConstraintSolver is not API compatible with 6.7: [#1291](https://github.com/dartsim/dart/pull/1291)
->>>>>>> f041a976
 
 #### Compilers Tested
 
