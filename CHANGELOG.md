## DART 6

### DART 6.1.1 (201X-XX-XX)

* Build

<<<<<<< HEAD
  * Modified to build external libraries as separately build targets: [#787](https://github.com/dartsim/dart/pull/787)
  * Modified to export CMake target files separately per target: [#786](https://github.com/dartsim/dart/pull/786)

### DART 6.1.0 (2016-XX-XX)
=======
  * Modified to export CMake target files separately per target: [#786](https://github.com/dartsim/dart/pull/786)

### DART 6.1.0 (2016-10-07)
>>>>>>> 119fff95

* Collision detection

  * Added distance API: [#744](https://github.com/dartsim/dart/pull/744)
  * Fixed direction of contact normal of BulletCollisionDetector: [#763](https://github.com/dartsim/dart/pull/763)

* Dynamics

  * Added `computeLagrangian()` to `MetaSkeleton` and `BodyNode`: [#746](https://github.com/dartsim/dart/pull/746)
  * Added new shapes: sphere, capsule, cone, and multi-sphere: [#770](https://github.com/dartsim/dart/pull/770), [#769](https://github.com/dartsim/dart/pull/769), [#745](https://github.com/dartsim/dart/pull/745)
  * Changed base class of joint from SingleDofJoint/MultiDofJoint to GenericJoint: [#747](https://github.com/dartsim/dart/pull/747)

* Planning

  * Fixed incorrect linking to flann library: [#761](https://github.com/dartsim/dart/pull/761)

* Parsers

  * Added `sdf` parsing for `fixed` joint and `material` tag of visual shape: [#775](https://github.com/dartsim/dart/pull/775)
  * Added support of urdfdom_headers 1.0: [#766](https://github.com/dartsim/dart/pull/766)

* GUI

  * Added ImGui for 2D graphical interface: [#781](https://github.com/dartsim/dart/pull/781)

* Examples

  * Added osgAtlasSimbicon and osgTinkertoy: [#781](https://github.com/dartsim/dart/pull/781)

* Misc improvements and bug fixes

  * Added `virtual Shape::getType()` and deprecated `ShapeType Shape::getShapeType()`: [#725](https://github.com/dartsim/dart/pull/725)
  * Changed building with SIMD optional: [#765](https://github.com/dartsim/dart/pull/765), [#760](https://github.com/dartsim/dart/pull/760)
  * Fixed minor build and install issues: [#773](https://github.com/dartsim/dart/pull/773), [#772](https://github.com/dartsim/dart/pull/772)
  * Fixed Doxyfile to show missing member functions in API documentation: [#768](https://github.com/dartsim/dart/pull/768)
  * Fixed typo: [#756](https://github.com/dartsim/dart/pull/756), [#755](https://github.com/dartsim/dart/pull/755)

### DART 6.0.1 (2016-06-29)

* Collision detection

  * Added support of FCL 0.5 and tinyxml2 4.0: [#749](https://github.com/dartsim/dart/pull/749)
  * Added warnings for unsupported shape pairs of DARTCollisionDetector: [#722](https://github.com/dartsim/dart/pull/722)

* Dynamics

  * Fixed total mass is not being updated when bodies removed from Skeleton: [#731](https://github.com/dartsim/dart/pull/731)

* Misc improvements and bug fixes

  * Renamed `DEPRECATED` and `FORCEINLINE` to `DART_DEPRECATED` and `DART_FORCEINLINE` to avoid name conflicts: [#742](https://github.com/dartsim/dart/pull/742)
  * Updated copyright: added CMU to copyright holder, moved individual contributors to CONTRIBUTING.md: [#723](https://github.com/dartsim/dart/pull/723)

### DART 6.0.0 (2016-05-10)

* Common data structures

  * Added `Node`, `Aspect`, `State`, and `Properties`: [#713](https://github.com/dartsim/dart/pull/713), [#712](https://github.com/dartsim/dart/issues/712), [#708](https://github.com/dartsim/dart/pull/708), [#707](https://github.com/dartsim/dart/pull/707), [#659](https://github.com/dartsim/dart/pull/659), [#649](https://github.com/dartsim/dart/pull/649), [#645](https://github.com/dartsim/dart/issues/645), [#607](https://github.com/dartsim/dart/pull/607), [#598](https://github.com/dartsim/dart/pull/598), [#591](https://github.com/dartsim/dart/pull/591), [#531](https://github.com/dartsim/dart/pull/531) 
  * Added mathematical constants and user-defined literals for radian, degree, and pi: [#669](https://github.com/dartsim/dart/pull/669), [#314](https://github.com/dartsim/dart/issues/314)
  * Added `ShapeFrame` and `ShapeNode`: [#608](https://github.com/dartsim/dart/pull/608)
  * Added `BoundingBox`: [#547](https://github.com/dartsim/dart/pull/547), [#546](https://github.com/dartsim/dart/issues/546)

* Kinematics

  * Added convenient functions for setting joint limits: [#703](https://github.com/dartsim/dart/pull/703)
  * Added more description on `InverseKinematics::solve()`: [#624](https://github.com/dartsim/dart/pull/624)
  * Added API for utilizing analytical inverse kinematics: [#530](https://github.com/dartsim/dart/pull/530), [#463](https://github.com/dartsim/dart/issues/463)
  * Added color property to `Marker`: [#187](https://github.com/dartsim/dart/issues/187)
  * Improved `Skeleton` to clone `State` as well: [#691](https://github.com/dartsim/dart/pull/691)
  * Improved `ReferentialSkeleton` to be able to add and remove `BodyNode`s and `DegreeOfFreedom`s to/from `Group`s freely: [#557](https://github.com/dartsim/dart/pull/557), [#556](https://github.com/dartsim/dart/issues/556), [#548](https://github.com/dartsim/dart/issues/548)
  * Changed `Marker` into `Node`: [#692](https://github.com/dartsim/dart/pull/692), [#609](https://github.com/dartsim/dart/issues/609)
  * Renamed `Joint::get/setLocal[~]` to `Joint::get/setRelative[~]`: [#715](https://github.com/dartsim/dart/pull/715), [#714](https://github.com/dartsim/dart/issues/714)
  * Renamed `PositionLimited` to `PositionLimitEnforced`: [#447](https://github.com/dartsim/dart/issues/447)
  * Fixed initialization of joint position and velocity: [#691](https://github.com/dartsim/dart/pull/691), [#621](https://github.com/dartsim/dart/pull/621)
  * Fixed `InverseKinematics` when it's used with `FreeJoint` and `BallJoint`: [#683](https://github.com/dartsim/dart/pull/683)
  * Fixed ambiguous overload on `MetaSkeleton::getLinearJacobianDeriv`: [#628](https://github.com/dartsim/dart/pull/628), [#626](https://github.com/dartsim/dart/issues/626)

* Dynamics

  * Added `get/setLCPSolver` functions to `ConstraintSolver`: [#633](https://github.com/dartsim/dart/pull/633)
  * Added `ServoMotorConstraint` as a preliminary implementation for `SERVO` actuator type: [#566](https://github.com/dartsim/dart/pull/566)
  * Improved `ConstraintSolver` to obey C++11 ownership conventions: [#616](https://github.com/dartsim/dart/pull/616)
  * Fixed segfualting of `DantzigLCPSolver` when the constraint dimension is zero: [#634](https://github.com/dartsim/dart/pull/634)
  * Fixed missing implementations in ConstrainedGroup: [#586](https://github.com/dartsim/dart/pull/586)
  * Fixed incorrect applying of joint constraint impulses: [#317](https://github.com/dartsim/dart/issues/317)
  * Deprecated `draw()` functions of dynamics classes: [#654](https://github.com/dartsim/dart/pull/654)

* Collision detection

  * Added `CollisionGroup` and refactored `CollisionDetector` to be more versatile: [#711](https://github.com/dartsim/dart/pull/711), [#704](https://github.com/dartsim/dart/pull/704), [#689](https://github.com/dartsim/dart/pull/689), [#631](https://github.com/dartsim/dart/pull/631), [#642](https://github.com/dartsim/dart/issues/642), [#20](https://github.com/dartsim/dart/issues/20)
  * Improved API for self collision checking options: [#718](https://github.com/dartsim/dart/pull/718), [#702](https://github.com/dartsim/dart/issues/702)
  * Deprecated `BodyNode::isColliding`; collision sets are moved to `CollisionResult`: [#694](https://github.com/dartsim/dart/pull/694), [#670](https://github.com/dartsim/dart/pull/670), [#668](https://github.com/dartsim/dart/pull/668), [#666](https://github.com/dartsim/dart/issues/666)

* Parsers

  * Added back VSK parser: [#602](https://github.com/dartsim/dart/pull/602), [#561](https://github.com/dartsim/dart/pull/561), [#254](https://github.com/dartsim/dart/issues/254)
  * Fixed segfault of `SdfParser` when `nullptr` `ResourceRetriever` is passed: [#663](https://github.com/dartsim/dart/pull/663)

* GUI features

  * Merged `renderer` namespace into `gui` namespace: [#652](https://github.com/dartsim/dart/pull/652), [#589](https://github.com/dartsim/dart/issues/589)
  * Moved `osgDart` under `dart::gui` namespace as `dart::gui::osg`: [#651](https://github.com/dartsim/dart/pull/651)
  * Fixed GlutWindow::screenshot(): [#623](https://github.com/dartsim/dart/pull/623), [#395](https://github.com/dartsim/dart/issues/395)

* Simulation

  * Fixed `World::clone()` didn't clone the collision detector: [#658](https://github.com/dartsim/dart/pull/658)
  * Fixed bug of `World` concurrency: [#577](https://github.com/dartsim/dart/pull/577), [#576](https://github.com/dartsim/dart/issues/576)

* Misc improvements and bug fixes

  * Added `make_unique<T>` that was omitted from C++11: [#639](https://github.com/dartsim/dart/pull/639)
  * Added missing `override` keywords: [#617](https://github.com/dartsim/dart/pull/617), [#535](https://github.com/dartsim/dart/pull/535)
  * Added gcc warning flag `-Wextra`: [#600](https://github.com/dartsim/dart/pull/600)
  * Improved memory management of `constraint` namespace: [#584](https://github.com/dartsim/dart/pull/584), [#583](https://github.com/dartsim/dart/issues/583)
  * Changed the extension of headers from `.h` to `.hpp`: [#709](https://github.com/dartsim/dart/pull/709), [#693](https://github.com/dartsim/dart/pull/693), [#568](https://github.com/dartsim/dart/issues/568)
  * Changed Doxyfile to gnerate tag file: [#690](https://github.com/dartsim/dart/pull/690)
  * Changed the convention to use `std::size_t` over `size_t`: [#681](https://github.com/dartsim/dart/pull/681), [#656](https://github.com/dartsim/dart/issues/656)
  * Changed CMake to configure preprocessors using `#cmakedefine`: [#648](https://github.com/dartsim/dart/pull/648), [#641](https://github.com/dartsim/dart/pull/641)
  * Updated copyright years: [#679](https://github.com/dartsim/dart/pull/679), [#160](https://github.com/dartsim/dart/issues/160)
  * Renamed directory name `apps` to `examples`: [#685](https://github.com/dartsim/dart/pull/685)
  * Fixed warnings of unused variables in release mode: [#646](https://github.com/dartsim/dart/pull/646)
  * Fixed typo of `getNumPluralAddoName` in utility macro: [#615](https://github.com/dartsim/dart/issues/615)
  * Fixed linker error by adding namespace-scope definitions for `constexpr static` members: [#603](https://github.com/dartsim/dart/pull/603)
  * Fixed segfault from nullptr meshes: [#585](https://github.com/dartsim/dart/pull/585)
  * Fixed typo of tutorial with minor improvements: [#573](https://github.com/dartsim/dart/pull/573)
  * Fixed `NameManager<T>::removeEntries(~)` called a function that does not exist: [#564](https://github.com/dartsim/dart/pull/564), [#554](https://github.com/dartsim/dart/issues/554)
  * Fixed missing definitions for various functions: [#558](https://github.com/dartsim/dart/pull/558), [#555](https://github.com/dartsim/dart/issues/555)
  * Fixed const correctness of `BodyNode::getMomentsOfInertia()`: [#541](https://github.com/dartsim/dart/pull/541), [#540](https://github.com/dartsim/dart/issues/540)
  * Fixed `ftel` bug in Linux with an workaround: [#533](https://github.com/dartsim/dart/pull/533)
  * Removed unnecessary `virtual` keyword for overriding functions: [#680](https://github.com/dartsim/dart/pull/680)
  * Removed deprecated APIs in DART 5: [#678](https://github.com/dartsim/dart/pull/678)

* Build and test issues

  * Added CMake target for code coverage testing, and automatic reporting: [#688](https://github.com/dartsim/dart/pull/688), [#687](https://github.com/dartsim/dart/issues/687), [#638](https://github.com/dartsim/dart/pull/638), [#632](https://github.com/dartsim/dart/pull/632)
  * Added missing `liburdfdom-dev` dependency in Ubuntu package: [#574](https://github.com/dartsim/dart/pull/574)
  * Modulized DART libraries: [#706](https://github.com/dartsim/dart/pull/706), [#675](https://github.com/dartsim/dart/pull/675), [#652](https://github.com/dartsim/dart/pull/652), [#477](https://github.com/dartsim/dart/issues/477)
  * Improved Travis-CI script: [#655](https://github.com/dartsim/dart/pull/655)
  * Improved CMake script by splitting tutorials, examples, and tests into separate targets: [#644](https://github.com/dartsim/dart/pull/644)
  * Improved wording of the cmake warning messages for ASSIMP: [#553](https://github.com/dartsim/dart/pull/553)
  * Changed Travis-CI to treat warning as errors using `-Werror` flags: [#682](https://github.com/dartsim/dart/pull/682), [#677](https://github.com/dartsim/dart/issues/677)
  * Changed Travis-CI to test DART with bullet collision detector: [#650](https://github.com/dartsim/dart/pull/650), [#376](https://github.com/dartsim/dart/issues/376)
  * Changed the minimum requirement of Visual Studio version to 2015: [#592](https://github.com/dartsim/dart/issues/592)
  * Changed CMake to build gui::osg examples when `DART_BUILD_EXAMPLES` is on: [#536](https://github.com/dartsim/dart/pull/536)
  * Simplfied Travis-CI tests for general pushes: [#700](https://github.com/dartsim/dart/pull/700)
  * Fixed Eigen memory alignment issue in testCollision.cpp: [#719](https://github.com/dartsim/dart/pull/719)
  * Fixed `BULLET_INCLUDE_DIRS` in `DARTConfig.cmake`: [#697](https://github.com/dartsim/dart/pull/697)
  * Fixed linking with Bullet on OS X El Capitan by supporting for Bullet built with double precision: [#660](https://github.com/dartsim/dart/pull/660), [#657](https://github.com/dartsim/dart/issues/657)
  * Fixed FCL version check logic in the main `CMakeLists.txt`: [#640](https://github.com/dartsim/dart/pull/640)
  * Fixed `find_package(DART)` on optimizer components: [#637](https://github.com/dartsim/dart/pull/637)
  * Fixed linking against `${DART_LIBRARIES}` not working in Ubuntu 14.04: [#630](https://github.com/dartsim/dart/pull/630), [#629](https://github.com/dartsim/dart/issues/629)
  * Fixed Visual Studio 2015 build errors: [#580](https://github.com/dartsim/dart/pull/580)
  * Removed OpenGL dependency from `dart` library: [#667](https://github.com/dartsim/dart/pull/667)
  * Removed version check for Bullet: [#636](https://github.com/dartsim/dart/pull/636), [#625](https://github.com/dartsim/dart/issues/625)


## DART 5

### Version 5.1.3 (201X-XX-XX)

1. Added support for Bullet built with double precision (backport [#660](https://github.com/dartsim/dart/pull/660))
    * [Pull request #777](https://github.com/dartsim/dart/pull/777)

1. Switched to use btGImpactMeshShape instead of btConvexTriangleMeshShape for mesh
    * [Pull request #764](https://github.com/dartsim/dart/pull/764)

1. Backported [#749](https://github.com/dartsim/dart/pull/749) to DART 5.1
    * [Pull request #759](https://github.com/dartsim/dart/pull/759)

### Version 5.1.2 (2016-04-25)

1. Fixed inverse kinematics (backporting)
    * [Pull request #684](https://github.com/dartsim/dart/pull/684)

1. Fixed aligned memory allocation with Eigen objects in loading meshes
    * [Pull request #606](https://github.com/dartsim/dart/pull/606)

1. Fixed incorrect applying joint constraint impulses (backporting)
    * [Pull request #579](https://github.com/dartsim/dart/pull/579)

1. Fixed some build and packaging issues
    * [Pull request #559](https://github.com/dartsim/dart/pull/559)
    * [Pull request #595](https://github.com/dartsim/dart/pull/595)
    * [Pull request #696](https://github.com/dartsim/dart/pull/696)

### Version 5.1.1 (2015-11-06)

1. Add bullet dependency to package.xml
    * [Pull request #523](https://github.com/dartsim/dart/pull/523)

1. Improved handling of missing symbols of Assimp package
    * [Pull request #542](https://github.com/dartsim/dart/pull/542)

1. Improved travis-ci build log for Mac
    * [Pull request #529](https://github.com/dartsim/dart/pull/529)

1. Fixed warnings in Function.cpp
    * [Pull request #550](https://github.com/dartsim/dart/pull/550)

1. Fixed build failures on AppVeyor
    * [Pull request #543](https://github.com/dartsim/dart/pull/543)

1. Fixed const qualification of ResourceRetriever
    * [Pull request #534](https://github.com/dartsim/dart/pull/534)
    * [Issue #532](https://github.com/dartsim/dart/issues/532)

1. Fixed aligned memory allocation with Eigen objects
    * [Pull request #527](https://github.com/dartsim/dart/pull/527)

1. Fixed copy safety for various classes
    * [Pull request #526](https://github.com/dartsim/dart/pull/526)
    * [Pull request #539](https://github.com/dartsim/dart/pull/539)
    * [Issue #524](https://github.com/dartsim/dart/issues/524)

### Version 5.1.0 (2015-10-15)

1. Fixed incorrect rotational motion of BallJoint and FreeJoint
    * [Pull request #518](https://github.com/dartsim/dart/pull/518)

1. Removed old documents: dart-tutorial, programmingGuide
    * [Pull request #515](https://github.com/dartsim/dart/pull/515)

1. Fixed aligned memory allocation with Eigen objects
    * [Pull request #513](https://github.com/dartsim/dart/pull/513)

1. Fixed segfault in Linkage::Criteria
    * [Pull request #491](https://github.com/dartsim/dart/pull/491)
    * [Issue #489](https://github.com/dartsim/dart/issues/489)

1. Improved sdf/urdf parser
    * [Pull request #497](https://github.com/dartsim/dart/pull/497)
    * [Pull request #485](https://github.com/dartsim/dart/pull/485)

1. Fixed CMake warnings
    * [Pull request #483](https://github.com/dartsim/dart/pull/483)

1. Fixed build issues on Windows
    * [Pull request #516](https://github.com/dartsim/dart/pull/516)
    * [Pull request #509](https://github.com/dartsim/dart/pull/509)
    * [Pull request #486](https://github.com/dartsim/dart/pull/486)
    * [Pull request #482](https://github.com/dartsim/dart/pull/482)
    * [Issue #487](https://github.com/dartsim/dart/issues/487)

1. Fixed IpoptSolver bugs
    * [Pull request #481](https://github.com/dartsim/dart/pull/481)

1. Added Frame::getTransform(withRespecTo, inCoordinatesOf)
    * [Pull request #475](https://github.com/dartsim/dart/pull/475)
    * [Issue #471](https://github.com/dartsim/dart/issues/471)

1. Improved API documentation -- set the SHOW_USED_FILES tag to NO
    * [Pull request #474](https://github.com/dartsim/dart/pull/474)

1. Added convenience setters for generalized coordinates of FreeJoint
    * [Pull request #470](https://github.com/dartsim/dart/pull/470)
    * [Pull request #507](https://github.com/dartsim/dart/pull/507)

1. Fixed compilation warnings
    * [Pull request #480](https://github.com/dartsim/dart/pull/480)
    * [Pull request #469](https://github.com/dartsim/dart/pull/469)
    * [Issue #418](https://github.com/dartsim/dart/issues/418)

1. Added a mutex to Skeleton
    * [Pull request #466](https://github.com/dartsim/dart/pull/466)

1. Added generic URIs support
    * [Pull request #464](https://github.com/dartsim/dart/pull/464)
    * [Pull request #517](https://github.com/dartsim/dart/pull/517)

1. Added End Effector, Inverse Kinematics, and osgDart
    * [Pull request #461](https://github.com/dartsim/dart/pull/461)
    * [Pull request #495](https://github.com/dartsim/dart/pull/495)
    * [Pull request #502](https://github.com/dartsim/dart/pull/502)
    * [Pull request #506](https://github.com/dartsim/dart/pull/506)
    * [Pull request #514](https://github.com/dartsim/dart/pull/514)
    * [Issue #381](https://github.com/dartsim/dart/issues/381)
    * [Issue #454](https://github.com/dartsim/dart/issues/454)
    * [Issue #478](https://github.com/dartsim/dart/issues/478)

1. Removed outdated packaging scripts
    * [Pull request #456](https://github.com/dartsim/dart/pull/456)

1. Added initial position and initial velocity properties
    * [Pull request #449](https://github.com/dartsim/dart/pull/449)

1. Added a package.xml file for REP-136 support
    * [Pull request #446](https://github.com/dartsim/dart/pull/446)

1. Improved Linkage and Chain Criteria
    * [Pull request #443](https://github.com/dartsim/dart/pull/443)
    * [Issue #437](https://github.com/dartsim/dart/issues/437)

1. Added Joint::isCyclic to mark SO(2) topology
    * [Pull request #441](https://github.com/dartsim/dart/pull/441)

1. Fixed SEGFAULTs in DartLoader
    * [Pull request #439](https://github.com/dartsim/dart/pull/439)

1. Added the SYSTEM flag to include_directories
    * [Pull request #435](https://github.com/dartsim/dart/pull/435)

1. Improved Joint warning
    * [Pull request #430](https://github.com/dartsim/dart/pull/430)

1. Added tutorials (http://dart.readthedocs.org/)
    * [Pull request #504](https://github.com/dartsim/dart/pull/504)
    * [Pull request #484](https://github.com/dartsim/dart/pull/484)
    * [Pull request #423](https://github.com/dartsim/dart/pull/423)
    * [Pull request #511](https://github.com/dartsim/dart/pull/511)

### Version 5.0.2 (2015-09-28)

1. Fixed bug in Jacobian update notifications
    * [Pull request #500](https://github.com/dartsim/dart/pull/500)
    * [Issue #499](https://github.com/dartsim/dart/issues/499)

### Version 5.0.1 (2015-07-28)

1. Improved app indexing for bipedStand and atlasSimbicon
    * [Pull request #417](https://github.com/dartsim/dart/pull/417)

1. Added clipping command when it exceeds the limits
    * [Pull request #419](https://github.com/dartsim/dart/pull/419)

1. Improved CollisionNode's index validity check
    * [Pull request #421](https://github.com/dartsim/dart/pull/421)

1. Standardized warning messages for Joints
    * [Pull request #425](https://github.com/dartsim/dart/pull/425)
    * [Pull request #429](https://github.com/dartsim/dart/pull/429)

1. Fixed bug in SDF parser -- correct child for a joint
    * [Pull request #431](https://github.com/dartsim/dart/pull/431)

1. Fixed SDF parsing for single link model without joint
    * [Pull request #444](https://github.com/dartsim/dart/pull/444)

1. Added missing virtual destructors to Properties in Entity and [Soft]BodyNode
    * [Pull request #458](https://github.com/dartsim/dart/pull/458)

1. Limited maximum required version of Assimp less than 3.0~dfsg-4
    * [Pull request #459](https://github.com/dartsim/dart/pull/459)

1. Fixed SEGFAULTs in DartLoader
    * [Pull request #472](https://github.com/dartsim/dart/pull/472)

### Version 5.0.0 (2015-06-15)

1. Fixed aligned memory allocation with Eigen objects
    * [Pull request #414](https://github.com/dartsim/dart/pull/414)

1. Added some missing API for DegreeOfFreedom
    * [Pull request #408](https://github.com/dartsim/dart/pull/408)

1. Replaced logMaps with Eigen::AngleAxisd
    * [Pull request #407](https://github.com/dartsim/dart/pull/407)

1. Improved FCL collision detector
    * [Pull request #405](https://github.com/dartsim/dart/pull/405)

1. Removed deprecated API and suppressed warnings
    * [Pull request #404](https://github.com/dartsim/dart/pull/404)

1. Added use of OpenGL's multisample anti-aliasing
    * [Pull request #402](https://github.com/dartsim/dart/pull/402)

1. Added computation of differences of generalized coordinates
    * [Pull request #389](https://github.com/dartsim/dart/pull/389)
    * [Issue #290](https://github.com/dartsim/dart/issues/290)

1. Added deprecated and force-linline definitions for clang
    * [Pull request #384](https://github.com/dartsim/dart/pull/384)
    * [Issue #379](https://github.com/dartsim/dart/issues/379)

1. Eradicated memory leaks and maked classes copy-safe and clonable
    * [Pull request #369](https://github.com/dartsim/dart/pull/369)
    * [Pull request #390](https://github.com/dartsim/dart/pull/390)
    * [Pull request #391](https://github.com/dartsim/dart/pull/391)
    * [Pull request #392](https://github.com/dartsim/dart/pull/392)
    * [Pull request #397](https://github.com/dartsim/dart/pull/397)
    * [Pull request #415](https://github.com/dartsim/dart/pull/415)
    * [Issue #280](https://github.com/dartsim/dart/issues/280)
    * [Issue #339](https://github.com/dartsim/dart/issues/339)
    * [Issue #370](https://github.com/dartsim/dart/issues/370)
    * [Issue #383](https://github.com/dartsim/dart/issues/383)

1. Improved PlaneShape constructors
    * [Pull request #366](https://github.com/dartsim/dart/pull/366)
    * [Pull request #377](https://github.com/dartsim/dart/pull/377)
    * [Issue #373](https://github.com/dartsim/dart/issues/373)

1. Added appveyor options for parallel build and detailed log
    * [Pull request #365](https://github.com/dartsim/dart/pull/365)

1. Improved robustness and package handling for URDF parsing
    * [Pull request #364](https://github.com/dartsim/dart/pull/364)

1. Fixed bug in BodyNode::_updateBodyJacobianSpatialDeriv()
    * [Pull request #363](https://github.com/dartsim/dart/pull/363)

1. Added alpha channel and Color functions
    * [Pull request #359](https://github.com/dartsim/dart/pull/359)
    * [Issue #358](https://github.com/dartsim/dart/issues/358)

1. Added Jacobian getters to Skeleton
    * [Pull request #357](https://github.com/dartsim/dart/pull/357)

1. Added ArrowShape for visualizing arrows
    * [Pull request #356](https://github.com/dartsim/dart/pull/356)

1. Fixed matrix dimension bug in operationalSpaceControl app
    * [Pull request #354](https://github.com/dartsim/dart/pull/354)

1. Added build type definitions
    * [Pull request #353](https://github.com/dartsim/dart/pull/353)

1. Added Signal class
    * [Pull request #350](https://github.com/dartsim/dart/pull/350)

1. Added LineSegmentShape for visualizing line segments
    * [Pull request #349](https://github.com/dartsim/dart/pull/349)
    * [Issue #346](https://github.com/dartsim/dart/issues/346)

1. Fixed segfault in SoftSdfParser
    * [Pull request #345](https://github.com/dartsim/dart/pull/345)

1. Added subscriptions for destructions and notifications
    * [Pull request #343](https://github.com/dartsim/dart/pull/343)

1. Added NloptSolver::[get/set]NumMaxEvaluations()
    * [Pull request #342](https://github.com/dartsim/dart/pull/342)

1. Added support of Eigen::VectorXd in parser
    * [Pull request #341](https://github.com/dartsim/dart/pull/341)

1. Added Skeleton::getNumJoints()
    * [Pull request #335](https://github.com/dartsim/dart/pull/335)

1. Fixed bug in DARTCollide for sphere-sphere collision
    * [Pull request #332](https://github.com/dartsim/dart/pull/332)

1. Fixed naming issues for Skeletons in World
    * [Pull request #331](https://github.com/dartsim/dart/pull/331)
    * [Issue #330](https://github.com/dartsim/dart/issues/330)

1. Added PlanarJoint support for URDF loader
    * [Pull request #326](https://github.com/dartsim/dart/pull/326)

1. Fixed rotation of the inertia reference frame for URDF loader
    * [Pull request #326](https://github.com/dartsim/dart/pull/326)
    * [Issue #47](https://github.com/dartsim/dart/issues/47)

1. Fixed bug in loading WorldFile
    * [Pull request #325](https://github.com/dartsim/dart/pull/325)

1. Added plotting of 2D trajectories
    * [Pull request #324](https://github.com/dartsim/dart/pull/324)

1. Removed unsupported axis orders of EulerJoint
    * [Pull request #323](https://github.com/dartsim/dart/pull/323)
    * [Issue #321](https://github.com/dartsim/dart/issues/321)

1. Added convenience functions to help with setting joint positions
    * [Pull request #322](https://github.com/dartsim/dart/pull/322)
    * [Pull request #338](https://github.com/dartsim/dart/pull/338)

1. Added Frame class and auto-updating for forward kinematics
    * [Pull request #319](https://github.com/dartsim/dart/pull/319)
    * [Pull request #344](https://github.com/dartsim/dart/pull/344)
    * [Pull request #367](https://github.com/dartsim/dart/pull/367)
    * [Pull request #380](https://github.com/dartsim/dart/pull/380)
    * [Issue #289](https://github.com/dartsim/dart/issues/289)
    * [Issue #294](https://github.com/dartsim/dart/issues/294)
    * [Issue #305](https://github.com/dartsim/dart/issues/305)

1. Added Travis-CI build test for OSX
    * [Pull request #313](https://github.com/dartsim/dart/pull/313)
    * [Issue #258](https://github.com/dartsim/dart/issues/258)

1. Added specification of minimum dependency version
    * [Pull request #306](https://github.com/dartsim/dart/pull/306)

## DART 4

### Version 4.3.6 (2016-04-16)

1. Fixed duplicate entries in Skeleton::mBodyNodes causing segfault in destructor
    * [Issue #671](https://github.com/dartsim/dart/issues/671)
    * [Pull request #672](https://github.com/dartsim/dart/pull/672)

### Version 4.3.5 (2016-01-09)

1. Fixed incorrect applying of joint constraint impulses (backported from 6.0.0)
    * [Pull request #578](https://github.com/dartsim/dart/pull/578)

### Version 4.3.4 (2015-01-24)

1. Fixed build issue with gtest on Mac
    * [Pull request #315](https://github.com/dartsim/dart/pull/315)

### Version 4.3.3 (2015-01-23)

1. Fixed joint Coulomb friction
    * [Pull request #311](https://github.com/dartsim/dart/pull/311)

### Version 4.3.2 (2015-01-22)

1. Fixed installation -- missing headers (utils/urdf, utils/sdf)

### Version 4.3.1 (2015-01-21)

1. Fixed API incompatibility introduced by dart-4.3.0
    * [Issue #303](https://github.com/dartsim/dart/issues/303)
    * [Pull request #309](https://github.com/dartsim/dart/pull/309)

### Version 4.3.0 (2015-01-19)

1. Added name manager for efficient name look-up and unique naming
    * [Pull request #277](https://github.com/dartsim/dart/pull/277)
1. Added all-inclusive header and namespace headers
    * [Pull request #278](https://github.com/dartsim/dart/pull/278)
1. Added DegreeOfFreedom class for getting/setting data of individual generalized coordinates
    * [Pull request #288](https://github.com/dartsim/dart/pull/288)
1. Added hybrid dynamics
    * [Pull request #298](https://github.com/dartsim/dart/pull/298)
1. Added joint actuator types
    * [Pull request #298](https://github.com/dartsim/dart/pull/298)
1. Added Coulomb joint friction
    * [Pull request #301](https://github.com/dartsim/dart/pull/301)
1. Migrated to C++11
    * [Pull request #268](https://github.com/dartsim/dart/pull/268)
    * [Pull request #299](https://github.com/dartsim/dart/pull/299)
1. Improved readability of CMake output messages
    * [Pull request #272](https://github.com/dartsim/dart/pull/272)
1. Fixed const-correctneess of member functions
    * [Pull request #277](https://github.com/dartsim/dart/pull/277)
1. Added handling use of 'package:/' in URDF
    * [Pull request #273](https://github.com/dartsim/dart/pull/273)
    * [Issue #271](https://github.com/dartsim/dart/issues/271)

### Version 4.2.1 (2015-01-07)

1. Fixed version numbering of shared libraries in debian packages
    * [Pull request #286](https://github.com/dartsim/dart/pull/286)
1. Fixed Jacobian and its derivatives of FreeJoint/BallJoint
    * [Pull request #284](https://github.com/dartsim/dart/pull/284)

### Version 4.2.0 (2014-11-22)

1. Added reset functions for Simulation and Recording class
    * [Pull request #231](https://github.com/dartsim/dart/pull/231)
1. Added operational space control example
    * [Pull request #257](https://github.com/dartsim/dart/pull/257)
1. Fixed misuse of Bullet collision shapes
    * [Pull request #228](https://github.com/dartsim/dart/pull/228)
1. Fixed adjacent body pair check for Bullet collision detector
    * [Pull request #246](https://github.com/dartsim/dart/pull/246)
1. Fixed incorrect computation of constraint impulse for BallJointConstraint and WeldJointContraint
    * [Pull request #247](https://github.com/dartsim/dart/pull/247)
1. Improved generation of soft box shape for soft body
    * [Commit ec31f44](https://github.com/dartsim/dart/commit/ec31f44)

### Version 4.1.1 (2014-07-17)

1. Added ABI check script
    * [Pull request #226](https://github.com/dartsim/dart/pull/226)
    * [Pull request #227](https://github.com/dartsim/dart/pull/227)
1. Fixed build issues on Linux
    * [Pull request #214](https://github.com/dartsim/dart/pull/214)
    * [Pull request #219](https://github.com/dartsim/dart/pull/219)
1. Fixed build issues on Windows
    * [Pull request #215](https://github.com/dartsim/dart/pull/215)
    * [Pull request #217](https://github.com/dartsim/dart/pull/217)
1. Fixed unintended warning messages
    * [Pull request #220](https://github.com/dartsim/dart/pull/220)

### Version 4.1.0 (2014-07-02)

1. Fixed bug in switching collision detectors
    * [Issue #127](https://github.com/dartsim/dart/issues/127)
    * [Pull request #195](https://github.com/dartsim/dart/pull/195)
1. Fixed kinematics and dynamics when a skeleton has multiple parent-less bodies
    * [Pull request #196](https://github.com/dartsim/dart/pull/196)
1. Fixed issue on installing DART 4 alongside DART 3 on Linux
    * [Issue #122](https://github.com/dartsim/dart/issues/122)
    * [Pull request #203](https://github.com/dartsim/dart/pull/203)
1. Fixed warnings on gcc
    * [Pull request #206](https://github.com/dartsim/dart/pull/206)
1. Renamed getDof() to getNumDofs()
    * [Pull request #209](https://github.com/dartsim/dart/pull/209)
1. Added cylinder shape for soft body
    * [Pull request #210](https://github.com/dartsim/dart/pull/210)

### Version 4.0.0 (2014-06-02)

1. Added implicit joint spring force and damping force
1. Added planar joint
1. Added soft body dynamics
1. Added computation of velocity and acceleration of COM
1. Added bullet collision detector
  * [Pull request #156](https://github.com/dartsim/dart/pull/156)
1. Improved performance of forward dynamics algorithm
  * [Pull request #188](https://github.com/dartsim/dart/pull/188)
1. Improved dynamics API for Skeleton and Joint
  * [Pull request #161](https://github.com/dartsim/dart/pull/161)
  * [Pull request #192](https://github.com/dartsim/dart/pull/192)
  * [Pull request #193](https://github.com/dartsim/dart/pull/193)
1. Improved constraint dynamics solver
  * [Pull request #184](https://github.com/dartsim/dart/pull/184)
1. Improved calculation of equations of motion using Featherstone algorithm
  * [Issue #85](https://github.com/dartsim/dart/issues/87)
1. Improved optimizer interface and added nlopt solver
  * [Pull request #152](https://github.com/dartsim/dart/pull/152)
1. Fixed self collision bug
  * [Issue #125](https://github.com/dartsim/dart/issues/125)
1. Fixed incorrect integration of BallJoint and FreeJoint
  * [Issue #122](https://github.com/dartsim/dart/issues/122)
  * [Pull request #168](https://github.com/dartsim/dart/pull/168)

## DART 3

### Version 3.0 (2013-11-04)

1. Removed Transformation classes. Their functionality is now included in joint classes.
1. Added Featherstone algorithm. Can currently only be used without collision handling. The old algortihm is still present and used for that case.
1. Removed kinematics namespace. Functionality is moved to dynamics classes.
1. Added dart root namespace
1. A lot of function and variable renames
1. Added constraint namespace
1. Added "common" namespace

## DART 2

### Version 2.6 (2013-09-07)

1. Clean-up of build system:
  * Renamed DART_INCLUDEDIR to the standard-compliant DART_INCLUDE_DIRS in CMake files. Users need to adapt their CMake files for this change.
  * Users no longer need to call find_package(DARTExt) in the CMake files. A call to find_package(DART) also finds its dependencies now.
  * Allow user to overwrite installation prefix
  * Add possibility to include DART header files as '#include \<dart/dynamics/Skeleton.h\>' in addition to '#include \<dynamics/Skeleton.h\>'
  * Allow out-of-source builds
1. URDF loader:
  * Major clean-up
  * Consider mesh scaling factor

### Version 2.5 (2013-07-16)

1. Replaced robotics::World with simulation::World
1. Removed robotics::Robot
1. Added simulation::SimWindow
1. Some speed-up of Eigen calculations
1. Added abstract trajectory interface
1. ConstraintDynamics handles contact, joint limit and other constraint forces simultaneously
1. Improved Lemke algorithm for solving LCP
1. Renamed skeletonDynamics::getQDotVector() to getPoseVelocity()
1. Added abstract CollisionDetector interface allowing for multiple different collision detector implementations.
1. Created math namespace
1. Added System class as base class to Skeleton and Joint
1. URDF loader: Removed ability to load nonstandard URDF files with an object tag
1. Added support for multiple shapes per BodyNode
1. Made urdfdom a dependency instead of including it in the DART source
1. Added function to CollisionDetector to let user check a specific pair of BodyNodes for collision

### Version 2.4 (2013-03-05)

1. Mass and inertia are no longer stored in Shape but in BodyNode.
1. Different shapes for collision and visualization (not just different meshes)
1. Shapes are no longer centered at the COM but can be transformed independently relative to the link frame.
1. Improved URDF support
  * Support for non-mesh shapes
  * Does not create dummy root nodes anymore
  * Support for continuous joints
  * Support for arbitrary joint axes for revolute joints (but not for prismatic joints) instead of only axis-aligned joint axes
  * Support for relative mesh paths even if the robot and world URDF files are in different directories
  * All supported joint types can be root joints
1. Clean-up of the Robot class
1. Removed Object class
1. More robust build and installation process on Linux<|MERGE_RESOLUTION|>--- conflicted
+++ resolved
@@ -4,16 +4,10 @@
 
 * Build
 
-<<<<<<< HEAD
   * Modified to build external libraries as separately build targets: [#787](https://github.com/dartsim/dart/pull/787)
   * Modified to export CMake target files separately per target: [#786](https://github.com/dartsim/dart/pull/786)
 
-### DART 6.1.0 (2016-XX-XX)
-=======
-  * Modified to export CMake target files separately per target: [#786](https://github.com/dartsim/dart/pull/786)
-
 ### DART 6.1.0 (2016-10-07)
->>>>>>> 119fff95
 
 * Collision detection
 
